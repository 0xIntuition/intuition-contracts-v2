// SPDX-License-Identifier: BUSL-1.1
pragma solidity 0.8.29;

import { Address } from "@openzeppelin/contracts/utils/Address.sol";
import { AccessControlUpgradeable } from "@openzeppelin/contracts-upgradeable/access/AccessControlUpgradeable.sol";
import { PausableUpgradeable } from "@openzeppelin/contracts-upgradeable/utils/PausableUpgradeable.sol";
import { ReentrancyGuardUpgradeable } from "@openzeppelin/contracts-upgradeable/utils/ReentrancyGuardUpgradeable.sol";
import { FixedPointMathLib } from "solady/utils/FixedPointMathLib.sol";

import { IMultiVault, ApprovalTypes, VaultState, VaultType } from "src/interfaces/IMultiVault.sol";
import { IAtomWalletFactory } from "src/interfaces/IAtomWalletFactory.sol";
import { IBondingCurveRegistry } from "src/interfaces/IBondingCurveRegistry.sol";
import { IAtomWallet } from "src/interfaces/IAtomWallet.sol";
import { ITrustBonding } from "src/interfaces/ITrustBonding.sol";
import {
    GeneralConfig,
    AtomConfig,
    TripleConfig,
    WalletConfig,
    VaultFees,
    BondingCurveConfig
} from "src/interfaces/IMultiVaultCore.sol";

import { MultiVaultCore } from "src/protocol/MultiVaultCore.sol";

/**
 * @title  MultiVault
 * @author 0xIntuition
 * @notice Core contract of the Intuition protocol. Manages the creation and management of vaults
 *         associated with atoms & triples using TRUST as the base asset.
 */
contract MultiVault is
    IMultiVault,
    MultiVaultCore,
    AccessControlUpgradeable,
    ReentrancyGuardUpgradeable,
    PausableUpgradeable
{
    using FixedPointMathLib for uint256;

    /* =================================================== */
    /*                       CONSTANTS                     */
    /* =================================================== */

    /// @notice Maximum number of actions allowed in a single batch
    uint256 public constant MAX_BATCH_SIZE = 150;

    /// @notice Constant representing the burn address, which receives the "ghost (min) shares"
    address public constant BURN_ADDRESS = address(0x000000000000000000000000000000000000dEaD);

    /* =================================================== */
    /*                  INTERNAL STATE                     */
    /* =================================================== */

    /// @notice Mapping of the receiver's approved status for a given sender
    // Receiver -> Sender -> Approval Type (0 = none, 1 = deposit approval, 2 = redemption approval, 3 = both)
    mapping(address receiver => mapping(address sender => uint8 approvalType)) internal approvals;

    /// @notice Mapping of term ID to bonding curve ID to vault state
    // Term ID (atom or triple ID) -> Bonding Curve ID -> Vault State
    mapping(bytes32 termId => mapping(uint256 curveId => VaultState vaultState)) internal _vaults;

    /// @notice Mapping of the accumulated protocol fees for each epoch
    // Epoch -> Accumulated protocol fees
    mapping(uint256 epoch => uint256 accumulatedFees) public accumulatedProtocolFees;

    /// @notice Mapping of the atom wallet address to the accumulated fees for that wallet
    // Atom wallet address -> Accumulated fees
    mapping(address atomWallet => uint256 accumulatedFees) public accumulatedAtomWalletDepositFees;

    /// @notice Mapping of the TRUST token amount utilization for each epoch
    // Epoch -> TRUST token amount used by all users, defined as the difference between the amount of TRUST
    // deposited and redeemed by actions of all users
    mapping(uint256 epoch => int256 utilizationAmount) public totalUtilization;

    /// @notice Mapping of the TRUST token amount utilization for each user in each epoch
    // User address -> Epoch -> TRUST token amount used by the user, defined as the difference between the amount of
    // TRUST
    // deposited and redeemed by the user
    mapping(address user => mapping(uint256 epoch => int256 utilizationAmount)) public personalUtilization;

    /// @notice Mapping of the last active epoch for each user
    // User address -> Last active epoch
    mapping(address user => uint256 epoch) public lastActiveEpoch;

    /* =================================================== */
    /*                        Errors                       */
    /* =================================================== */

    error MultiVault_ArraysNotSameLength();

    error MultiVault_AtomExists(bytes atomData);

    error MultiVault_AtomDoesNotExist(bytes32 atomId);

    error MultiVault_AtomDataTooLong();

    error MultiVault_BurnFromZeroAddress();

    error MultiVault_BurnInsufficientBalance();

    error MultiVault_CannotApproveOrRevokeSelf();

    error MultiVault_DepositBelowMinimumDeposit();

    error MultiVault_DepositOrRedeemZeroShares();

    error MultiVault_HasCounterStake();

    error MultiVault_InvalidArrayLength();

    error MultiVault_InsufficientAssets();

    error MultiVault_InsufficientBalance();

    error MultiVault_InsufficientRemainingSharesInVault(uint256 remainingShares);

    error MultiVault_InsufficientSharesInVault();

    error MultiVault_NoAtomDataProvided();

    error MultiVault_OnlyAssociatedAtomWallet();

    error MultiVault_RedeemerNotApproved();

    error MultiVault_SenderNotApproved();

    error MultiVault_SlippageExceeded();

    error MultiVault_TripleExists(bytes32 termId, bytes32 subjectId, bytes32 predicateId, bytes32 objectId);

    error MultiVault_TermNotTriple();

    error MultiVault_ActionExceedsMaxAssets();

    error MultiVault_DefaultCurveMustBeInitializedViaCreatePaths();

    error MultiVault_DepositTooSmallToCoverMinShares();

    error MultiVault_CannotDirectlyInitializeCounterTriple();

    /* =================================================== */
    /*                    CONSTRUCTOR                      */
    /* =================================================== */

    /// @custom:oz-upgrades-unsafe-allow constructor
    constructor() {
        _disableInitializers();
    }

    /* =================================================== */
    /*                    INITIALIZER                      */
    /* =================================================== */

    /// @notice Initializer function for the MultiVault contract
    /// @param _generalConfig General configuration parameters for the MultiVault
    /// @param _atomConfig Atom-specific configuration parameters
    /// @param _tripleConfig Triple-specific configuration parameters
    /// @param _walletConfig AtomWallet-specific configuration parameters
    /// @param _vaultFees Fee structure for the vault operations
    /// @param _bondingCurveConfig Configuration parameters for the bonding curves
    function initialize(
        GeneralConfig memory _generalConfig,
        AtomConfig memory _atomConfig,
        TripleConfig memory _tripleConfig,
        WalletConfig memory _walletConfig,
        VaultFees memory _vaultFees,
        BondingCurveConfig memory _bondingCurveConfig
    )
        external
        initializer
    {
        __AccessControl_init();
        __ReentrancyGuard_init();
        __Pausable_init();
        __MultiVaultCore_init(
            _generalConfig, _atomConfig, _tripleConfig, _walletConfig, _vaultFees, _bondingCurveConfig
        );
        _grantRole(DEFAULT_ADMIN_ROLE, _generalConfig.admin);
    }

    /* =================================================== */
    /*                        VIEWS                        */
    /* =================================================== */

    /// @inheritdoc IMultiVault
    function isTermCreated(bytes32 id) external view returns (bool) {
        return _isTermCreated(id);
    }

    /// @inheritdoc IMultiVault
    function protocolFeeAmount(uint256 assets) external view returns (uint256) {
        return _feeOnRaw(assets, vaultFees.protocolFee);
    }

    /// @inheritdoc IMultiVault
    function entryFeeAmount(uint256 assets) external view returns (uint256) {
        return _feeOnRaw(assets, vaultFees.entryFee);
    }

    /// @inheritdoc IMultiVault
    function exitFeeAmount(uint256 assets) external view returns (uint256) {
        return _feeOnRaw(assets, vaultFees.exitFee);
    }

    /// @inheritdoc IMultiVault
    function atomDepositFractionAmount(uint256 assets) external view returns (uint256) {
        return _feeOnRaw(assets, tripleConfig.atomDepositFractionForTriple);
    }

    /// @inheritdoc IMultiVault
    function getTotalUtilizationForEpoch(uint256 epoch) external view returns (int256) {
        return totalUtilization[epoch];
    }

    /// @inheritdoc IMultiVault
    function getUserUtilizationForEpoch(address user, uint256 epoch) external view returns (int256) {
        return personalUtilization[user][epoch];
    }

    /// @inheritdoc IMultiVault
    function getAtomWarden() external view returns (address) {
        return walletConfig.atomWarden;
    }

    /// @inheritdoc IMultiVault
    function getVault(bytes32 termId, uint256 curveId) external view returns (uint256, uint256) {
        VaultState storage vault = _vaults[termId][curveId];
        return (vault.totalAssets, vault.totalShares);
    }

    /// @inheritdoc IMultiVault
    function getShares(address account, bytes32 termId, uint256 curveId) public view returns (uint256) {
        return _vaults[termId][curveId].balanceOf[account];
    }

    /// @inheritdoc IMultiVault
    function computeAtomWalletAddr(bytes32 atomId) external view returns (address) {
        return _computeAtomWalletAddr(atomId);
    }

    /// @inheritdoc IMultiVault
    function maxRedeem(address sender, bytes32 termId, uint256 curveId) external view returns (uint256) {
        return _maxRedeem(sender, termId, curveId);
    }

    /// @inheritdoc IMultiVault
    function currentEpoch() external view returns (uint256) {
        return _currentEpoch();
    }

    /// @inheritdoc IMultiVault
    function currentSharePrice(bytes32 termId, uint256 curveId) external view returns (uint256) {
        VaultState storage vaultState = _vaults[termId][curveId];
        return IBondingCurveRegistry(bondingCurveConfig.registry).currentPrice(
            curveId, vaultState.totalShares, vaultState.totalAssets
        );
    }

    /// @inheritdoc IMultiVault
    function previewAtomCreate(
        bytes32 termId,
        uint256 curveId,
        uint256 assets
    )
        external
        view
        returns (uint256 shares, uint256 assetsAfterFixedFees, uint256 assetsAfterFees)
    {
        return _calculateAtomCreate(termId, curveId, assets);
    }

    /// @inheritdoc IMultiVault
    function previewTripleCreate(
        bytes32 termId,
        uint256 curveId,
        uint256 assets
    )
        external
        view
        returns (uint256 shares, uint256 assetsAfterFixedFees, uint256 assetsAfterFees)
    {
        return _calculateTripleCreate(termId, curveId, assets);
    }

    /// @inheritdoc IMultiVault
    function previewDeposit(
        bytes32 termId,
        uint256 curveId,
        uint256 assets
    )
        public
        view
        returns (uint256 shares, uint256 assetsAfterFees)
    {
        bool isAtomVault = _isAtom(termId);
        return _calculateDeposit(termId, curveId, assets, isAtomVault);
    }

    /// @inheritdoc IMultiVault
    function previewRedeem(
        bytes32 termId,
        uint256 curveId,
        uint256 shares
    )
        public
        view
        returns (uint256 assetsAfterFees, uint256 sharesUsed)
    {
        return _calculateRedeem(termId, curveId, shares);
    }

    /// @inheritdoc IMultiVault
    function convertToShares(bytes32 termId, uint256 curveId, uint256 assets) external view returns (uint256) {
        return _convertToShares(termId, curveId, assets);
    }

    /// @inheritdoc IMultiVault
    function convertToAssets(bytes32 termId, uint256 curveId, uint256 shares) external view returns (uint256) {
        return _convertToAssets(termId, curveId, shares);
    }

    /* =================================================== */
    /*                      Approvals                      */
    /* =================================================== */

    /// @inheritdoc IMultiVault
    function approve(address sender, ApprovalTypes approvalType) external {
        address receiver = msg.sender;

        if (receiver == sender) {
            revert MultiVault_CannotApproveOrRevokeSelf();
        }

        if (approvalType == ApprovalTypes.NONE) {
            delete approvals[receiver][sender];
        } else {
            approvals[receiver][sender] = uint8(approvalType);
        }

        emit ApprovalTypeUpdated(sender, receiver, approvalType);
    }

    /* =================================================== */
    /*                      Atoms                          */
    /* =================================================== */

    /// @inheritdoc IMultiVault
    function createAtoms(
        bytes[] calldata data,
        uint256[] calldata assets
    )
        external
        payable
        whenNotPaused
        nonReentrant
        returns (bytes32[] memory)
    {
        uint256 _amount = _validatePayment(assets);
        return _createAtoms(data, assets, _amount);
    }

    /// @notice Internal utility function to handle the creation of multiple atom vaults
    /// @param _data The array of atom data to create atoms with
    /// @param _assets The total value sent with the transaction
    /// @param _payment The total value sent with the transaction
    /// @return ids The new term IDs created for the atoms
    function _createAtoms(
        bytes[] calldata _data,
        uint256[] calldata _assets,
        uint256 _payment
    )
        internal
        returns (bytes32[] memory)
    {
        uint256 length = _data.length;
        if (length == 0) {
            revert MultiVault_NoAtomDataProvided();
        }

        if (length != _assets.length) {
            revert MultiVault_ArraysNotSameLength();
        }

        bytes32[] memory ids = new bytes32[](length);

        for (uint256 i = 0; i < length;) {
            ids[i] = _createAtom(msg.sender, _data[i], _assets[i]);
            unchecked {
                ++i;
            }
        }

        // Add the static portion of the fee that is yet to be accounted for
        uint256 atomCreationProtocolFees = atomConfig.atomCreationProtocolFee * length;
        _accumulateStaticProtocolFees(atomCreationProtocolFees);

        _addUtilization(msg.sender, int256(_payment));

        return ids;
    }

    /// @notice Internal utility function to create an atom and handle vault creation
    /// @param data The atom data to create the atom with
    /// @param assets The value to deposit into the atom
    /// @param sender The address of the sender
    /// @return atomId The new vault ID created for the atom
    function _createAtom(address sender, bytes calldata data, uint256 assets) internal returns (bytes32 atomId) {
        uint256 length = data.length;

        if (length == 0) {
            revert MultiVault_NoAtomDataProvided();
        }

        // Check if atom data length is valid.
        if (length > generalConfig.atomDataMaxLength) {
            revert MultiVault_AtomDataTooLong();
        }

        // Check if atom already exists.
        atomId = _calculateAtomId(data);
        if (_atoms[atomId].length != 0) {
            revert MultiVault_AtomExists(data);
        }

        // Map atom ID to atom data
        _atoms[atomId] = data;
        uint256 curveId = bondingCurveConfig.defaultCurveId;

        /* --- Calculate final shares and assets after fees --- */
        (uint256 sharesForReceiver, uint256 assetsAfterFixedFees, uint256 assetsAfterFees) =
            _calculateAtomCreate(atomId, curveId, assets);

        /* --- Handle protocol fees --- */
        _accumulateVaultProtocolFees(assetsAfterFixedFees);
        address atomWallet = _accumulateAtomWalletFees(atomId, assetsAfterFixedFees);

        /* --- Add assets after fees to Atom Vault (User Owned) --- */
        uint256 userSharesAfter =
            _updateVaultOnCreation(sender, atomId, curveId, assetsAfterFees, sharesForReceiver, VaultType.ATOM);

        /* --- Add entry fee to Atom Vault (Protocol Owned) --- */
        _increaseProRataVaultAssets(atomId, _feeOnRaw(assetsAfterFixedFees, vaultFees.entryFee), VaultType.ATOM);

        /* --- Emit Events --- */
        emit AtomCreated(sender, atomId, data, atomWallet);

        emit Deposited(
            sender, sender, atomId, curveId, assets, assetsAfterFees, sharesForReceiver, userSharesAfter, VaultType.ATOM
        );

        // Increment total terms created
        ++totalTermsCreated;

        return atomId;
    }

    /* =================================================== */
    /*                      Triples                        */
    /* =================================================== */

    /// @inheritdoc IMultiVault
    function createTriples(
        bytes32[] calldata subjectIds,
        bytes32[] calldata predicateIds,
        bytes32[] calldata objectIds,
        uint256[] calldata assets
    )
        external
        payable
        whenNotPaused
        nonReentrant
        returns (bytes32[] memory)
    {
        uint256 _amount = _validatePayment(assets);
        return _createTriples(subjectIds, predicateIds, objectIds, assets, _amount);
    }

    /// @notice Internal utility function to create triples and handle vault creation
    /// @param _subjectIds vault ids array of subject atoms
    /// @param _predicateIds vault ids array of predicate atoms
    /// @param _objectIds vault ids array of object atoms
    /// @param _assets The total value sent with the transaction
    /// @return ids The new vault IDs created for the triples
    function _createTriples(
        bytes32[] calldata _subjectIds,
        bytes32[] calldata _predicateIds,
        bytes32[] calldata _objectIds,
        uint256[] calldata _assets,
        uint256 _amount
    )
        internal
        returns (bytes32[] memory)
    {
        uint256 length = _subjectIds.length;
        uint256 minCost = _getTripleCost() * _assets.length;

        if (length == 0) {
            revert MultiVault_InvalidArrayLength();
        }

        if (_predicateIds.length != length || _objectIds.length != length || _assets.length != length) {
            revert MultiVault_ArraysNotSameLength();
        }

        if (_amount < minCost) {
            revert MultiVault_InsufficientBalance();
        }

        bytes32[] memory ids = new bytes32[](length);
        for (uint256 i = 0; i < length;) {
            ids[i] = _createTriple(msg.sender, _subjectIds[i], _predicateIds[i], _objectIds[i], _assets[i]);
            unchecked {
                ++i;
            }
        }

        // Add the static portion of the fee that is yet to be accounted for
        uint256 tripleCreationProtocolFees = tripleConfig.tripleCreationProtocolFee * length;
        _accumulateStaticProtocolFees(tripleCreationProtocolFees);

        /* --- Increase the users utilization ratio to calculate rewards --- */
        _addUtilization(msg.sender, int256(_amount));

        return ids;
    }

    /// @notice Internal utility function to create a triple and handle vault creation
    /// @param subjectId vault id of the subject atom
    /// @param predicateId vault id of the predicate atom
    /// @param objectId vault id of the object atom
    /// @param assets The value to deposit into the triple
    /// @param sender The address of the sender
    /// @return tripleId The new vault ID created for the triple
    function _createTriple(
        address sender,
        bytes32 subjectId,
        bytes32 predicateId,
        bytes32 objectId,
        uint256 assets
    )
        internal
        returns (bytes32 tripleId)
    {
        tripleId = _calculateTripleId(subjectId, predicateId, objectId);
        _tripleExists(tripleId, subjectId, predicateId, objectId);
        _requireAtom(subjectId);
        _requireAtom(predicateId);
        _requireAtom(objectId);

        // Initialize the triple vault state.
        bytes32[3] memory _atomsArray = [subjectId, predicateId, objectId];
        bytes32 _counterTripleId = _calculateCounterTripleId(tripleId);

        // Set the triple mappings.
        _initializeTripleState(tripleId, _counterTripleId, _atomsArray);

        uint256 curveId = bondingCurveConfig.defaultCurveId;

        /* --- Calculate final shares and assets after fees --- */
        (uint256 sharesForReceiver, uint256 assetsAfterFixedFees, uint256 assetsAfterFees) =
            _calculateTripleCreate(tripleId, curveId, assets);

        /* --- Accumulate dynamic fees --- */
        _accumulateVaultProtocolFees(assetsAfterFixedFees);

        /* --- Add user assets after fees to vault (User Owned) --- */
        uint256 userSharesAfter =
            _updateVaultOnCreation(sender, tripleId, curveId, assetsAfterFees, sharesForReceiver, VaultType.TRIPLE);

        /* --- Add vault and triple fees to vault (Protocol Owned) --- */
        _increaseProRataVaultAssets(tripleId, _feeOnRaw(assetsAfterFixedFees, vaultFees.entryFee), VaultType.TRIPLE);

        if (_shouldChargeAtomDepositFraction(tripleId)) {
            _increaseProRataVaultsAssets(
                tripleId, _feeOnRaw(assetsAfterFixedFees, tripleConfig.atomDepositFractionForTriple)
            );
        }

        // Credit the static totalAtomDepositsOnTripleCreation fee to the pro-rata vaults
        if (tripleConfig.totalAtomDepositsOnTripleCreation != 0) {
            _increaseProRataVaultsAssets(tripleId, tripleConfig.totalAtomDepositsOnTripleCreation);
        }

        /* --- Initialize the counter vault with min shares --- */
        _initializeCounterTripleVault(_counterTripleId, curveId);

        /* --- Emit events --- */
        emit TripleCreated(sender, tripleId, subjectId, predicateId, objectId);

        emit Deposited(
            sender,
            sender,
            tripleId,
            curveId,
            assets,
            assetsAfterFees,
            sharesForReceiver,
            userSharesAfter,
            VaultType.TRIPLE
        );

        // Increment total terms created
        ++totalTermsCreated;

        return tripleId;
    }

    /// @notice Internal utility function to initialize the counter triple vault with minimum shares
    /// @param tripleId The ID of the triple
    /// @param counterTripleId The ID of the counter triple
    /// @param _atomsArray The array of atom IDs that make up the triple
    function _initializeTripleState(
        bytes32 tripleId,
        bytes32 counterTripleId,
        bytes32[3] memory _atomsArray
    )
        internal
    {
        _triples[tripleId] = _atomsArray;
        _isTriple[tripleId] = true;

        // Set the counter triple mappings.
        _isTriple[counterTripleId] = true;
        _triples[counterTripleId] = _atomsArray;
        _tripleIdFromCounterId[counterTripleId] = tripleId;
    }

    /* =================================================== */
    /*                       Deposit                       */
    /* =================================================== */

    /// @inheritdoc IMultiVault
    function deposit(
        address receiver,
        bytes32 termId,
        uint256 curveId,
        uint256 minShares
    )
        external
        payable
        whenNotPaused
        nonReentrant
        returns (uint256)
    {
        if (!_isApprovedToDeposit(_msgSender(), receiver)) {
            revert MultiVault_SenderNotApproved();
        }

        _addUtilization(receiver, int256(msg.value));

        return _processDeposit(_msgSender(), receiver, termId, curveId, msg.value, minShares);
    }

    /// @inheritdoc IMultiVault
    function depositBatch(
        address receiver,
        bytes32[] calldata termIds,
        uint256[] calldata curveIds,
        uint256[] calldata assets,
        uint256[] calldata minShares
    )
        external
        payable
        whenNotPaused
        nonReentrant
        returns (uint256[] memory shares)
    {
        uint256 _assetsSum = _validatePayment(assets);
        uint256 length = termIds.length;

        if (length == 0 || length > MAX_BATCH_SIZE) {
            revert MultiVault_InvalidArrayLength();
        }

        shares = new uint256[](length);

        if (length != curveIds.length || length != assets.length || length != minShares.length) {
            revert MultiVault_ArraysNotSameLength();
        }

        if (!_isApprovedToDeposit(_msgSender(), receiver)) {
            revert MultiVault_SenderNotApproved();
        }

        for (uint256 i = 0; i < length;) {
            shares[i] = _processDeposit(_msgSender(), receiver, termIds[i], curveIds[i], assets[i], minShares[i]);
            unchecked {
                ++i;
            }
        }

        _addUtilization(receiver, int256(_assetsSum));

        return shares;
    }

    /// @notice Internal utility function to process a deposit
    /// @param sender The address of the sender
    /// @param receiver The address of the receiver
    /// @param termId The ID of the atom or triple
    /// @param curveId The ID of the bonding curve
    /// @param assets The amount of assets to deposit
    /// @param minShares The minimum amount of shares to receive
    /// @return sharesForReceiver The amount of shares minted for the receiver
    function _processDeposit(
        address sender,
        address receiver,
        bytes32 termId,
        uint256 curveId,
        uint256 assets,
        uint256 minShares
    )
        internal
        returns (uint256)
    {
        // --- validations independent of vault type ---
        _validateMinDeposit(assets);
        _validateMinShares(termId, curveId, assets, minShares);

        // --- discover vault type and basic flags up front ---
        (bool isAtomVault, VaultType _vaultType) = _requireVaultType(termId);
        bool isNew = _isNewVault(termId, curveId);
        bool isDefault = curveId == bondingCurveConfig.defaultCurveId;

        // --- triple-only invariants before any state changes ---
        if (!isAtomVault) {
            if (_hasCounterStake(termId, curveId, receiver)) revert MultiVault_HasCounterStake();
            if (isNew && _isCounterTriple(termId)) revert MultiVault_CannotDirectlyInitializeCounterTriple();
        }

        // default curve vaults must be created via createAtoms/createTriples
        if (isNew && isDefault) {
            revert MultiVault_DefaultCurveMustBeInitializedViaCreatePaths();
        }

        /* --- Calculate final shares and assets after fees --- */
        (uint256 sharesForReceiver, uint256 assetsAfterFees) = _calculateDeposit(termId, curveId, assets, isAtomVault);

        /* --- Account for the minShare cost only for non-default curve vaults --- */
        if (isNew && !isDefault) assets -= _minShareCostFor(_vaultType);

        /* --- Accumulate dynamic fees --- */
        _accumulateVaultProtocolFees(assets);

        /* --- Add entry fee to vault (Protocol Owned) --- */
        if (_shouldChargeFees(termId)) {
            _increaseProRataVaultAssets(termId, _feeOnRaw(assets, vaultFees.entryFee), _vaultType);
        }

        /* --- Apply atom or triple specific fees --- */
        if (isAtomVault) {
            _accumulateAtomWalletFees(termId, assets);
        } else {
            if (_shouldChargeAtomDepositFraction(termId)) {
                _increaseProRataVaultsAssets(termId, _feeOnRaw(assets, tripleConfig.atomDepositFractionForTriple));
            }
        }

        uint256 userBalanceAfter;

        // --- user accounting (returns the user's total balance after mint) ---
        if (isNew && !isDefault) {
            userBalanceAfter =
                _updateVaultOnCreation(receiver, termId, curveId, assetsAfterFees, sharesForReceiver, _vaultType);

            if (!isAtomVault) {
                bytes32 _counterTripleId = _calculateCounterTripleId(termId);

                /* --- Initialize the counter vault with min shares --- */
                _initializeCounterTripleVault(_counterTripleId, curveId);
            }
        } else {
            userBalanceAfter =
                _updateVaultOnDeposit(receiver, termId, curveId, assetsAfterFees, sharesForReceiver, _vaultType);
        }

        emit Deposited(
            sender, receiver, termId, curveId, assets, assetsAfterFees, sharesForReceiver, userBalanceAfter, _vaultType
        );

        return sharesForReceiver;
    }

    /* =================================================== */
    /*                        Redeem                       */
    /* =================================================== */

    /// @inheritdoc IMultiVault
    function redeem(
        address receiver,
        bytes32 termId,
        uint256 curveId,
        uint256 shares,
        uint256 minAssets
    )
        external
        whenNotPaused
        nonReentrant
        returns (uint256)
    {
        if (!_isApprovedToRedeem(_msgSender(), receiver)) {
            revert MultiVault_RedeemerNotApproved();
        }

        (uint256 rawAssetsBeforeFees, uint256 assetsAfterFees) =
            _processRedeem(_msgSender(), receiver, termId, curveId, shares, minAssets);
        _removeUtilization(receiver, int256(rawAssetsBeforeFees));

        return assetsAfterFees;
    }

    /// @inheritdoc IMultiVault
    function redeemBatch(
        address receiver,
        bytes32[] calldata termIds,
        uint256[] calldata curveIds,
        uint256[] calldata shares,
        uint256[] calldata minAssets
    )
        external
        whenNotPaused
        nonReentrant
        returns (uint256[] memory received)
    {
        if (termIds.length == 0 || termIds.length > MAX_BATCH_SIZE) {
            revert MultiVault_InvalidArrayLength();
        }

        received = new uint256[](termIds.length);

        if (termIds.length != curveIds.length || termIds.length != shares.length || termIds.length != minAssets.length)
        {
            revert MultiVault_ArraysNotSameLength();
        }

        if (!_isApprovedToRedeem(_msgSender(), receiver)) {
            revert MultiVault_SenderNotApproved();
        }

        uint256 _totalAssetsBeforeFees;
        for (uint256 i = 0; i < termIds.length;) {
            (uint256 assetsBeforeFees, uint256 assetsAfterFees) =
                _processRedeem(_msgSender(), receiver, termIds[i], curveIds[i], shares[i], minAssets[i]);
            _totalAssetsBeforeFees += assetsBeforeFees;
            received[i] = assetsAfterFees;
            unchecked {
                ++i;
            }
        }

        _removeUtilization(receiver, int256(_totalAssetsBeforeFees));

        return received;
    }

    /// @notice Internal utility function to process a redemption
    /// @param sender The address of the sender
    /// @param receiver The address of the receiver
    /// @param termId The ID of the atom or triple
    /// @param curveId The ID of the bonding curve
    /// @param shares The amount of shares to redeem
    /// @param minAssets The minimum amount of assets to receive after fees
    /// @return rawAssetsBeforeFees The raw assets before fees
    /// @return assetsAfterFees The assets after fees
    function _processRedeem(
        address sender,
        address receiver,
        bytes32 termId,
        uint256 curveId,
        uint256 shares,
        uint256 minAssets
    )
        internal
        returns (uint256, uint256)
    {
        (bool isAtomVault, VaultType _vaultType) = _requireVaultType(termId);
        _validateRedeem(termId, curveId, receiver, shares, minAssets);

        uint256 rawAssetsBeforeFees = _convertToAssets(termId, curveId, shares);

        (uint256 assetsAfterFees,) = _calculateRedeem(termId, curveId, shares);

        /* --- Accumulate fees for all vault types --- */
        _accumulateVaultProtocolFees(rawAssetsBeforeFees);

        /* --- Add vault and triple fees to vault (Protocol Owned) --- */
        if (_shouldChargeFees(termId)) {
            _increaseProRataVaultAssets(termId, _feeOnRaw(rawAssetsBeforeFees, vaultFees.exitFee), _vaultType);
        }

        /* --- Release user assets after fees from vault (User Owned) --- */
        uint256 userSharesAfter =
            _updateVaultOnRedeem(receiver, termId, curveId, rawAssetsBeforeFees, shares, _vaultType);

        Address.sendValue(payable(receiver), assetsAfterFees);

        emit Redeemed(
            sender,
            receiver,
            termId,
            curveId,
            shares,
            userSharesAfter,
            assetsAfterFees, // net assets sent to user
            rawAssetsBeforeFees - assetsAfterFees, // total fees charged
            _vaultType
        );

        return (rawAssetsBeforeFees, assetsAfterFees);
    }

    /* =================================================== */
    /*                       Wallet                        */
    /* =================================================== */

    /// @inheritdoc IMultiVault
    function claimAtomWalletDepositFees(bytes32 termId) external nonReentrant {
        address atomWalletAddress = _computeAtomWalletAddr(termId);

        // Restrict access to the associated atom wallet
        if (msg.sender != atomWalletAddress) {
            revert MultiVault_OnlyAssociatedAtomWallet();
        }

        uint256 accumulatedFeesForAtomWallet = accumulatedAtomWalletDepositFees[atomWalletAddress];

        // Transfer accumulated fees to the atom wallet owner
        if (accumulatedFeesForAtomWallet > 0) {
            accumulatedAtomWalletDepositFees[atomWalletAddress] = 0;
            address atomWalletOwner = IAtomWallet(payable(atomWalletAddress)).owner();

            Address.sendValue(payable(atomWalletOwner), accumulatedFeesForAtomWallet);

            emit AtomWalletDepositFeesClaimed(termId, atomWalletOwner, accumulatedFeesForAtomWallet);
        }
    }

    /* =================================================== */
    /*                        Protocol                     */
    /* =================================================== */

    /// @inheritdoc IMultiVault
    function pause() external onlyRole(DEFAULT_ADMIN_ROLE) whenNotPaused {
        _pause();
    }

    /// @inheritdoc IMultiVault
    function unpause() external onlyRole(DEFAULT_ADMIN_ROLE) whenPaused {
        _unpause();
    }

    /// @inheritdoc IMultiVault
    function setGeneralConfig(GeneralConfig memory _generalConfig) external onlyRole(DEFAULT_ADMIN_ROLE) {
        _setGeneralConfig(_generalConfig);
    }

    /// @inheritdoc IMultiVault
    function setAtomConfig(AtomConfig memory _atomConfig) external onlyRole(DEFAULT_ADMIN_ROLE) {
        atomConfig = _atomConfig;
    }

    /// @inheritdoc IMultiVault
    function setTripleConfig(TripleConfig memory _tripleConfig) external onlyRole(DEFAULT_ADMIN_ROLE) {
        tripleConfig = _tripleConfig;
    }

    /// @inheritdoc IMultiVault
    function setVaultFees(VaultFees memory _vaultFees) external onlyRole(DEFAULT_ADMIN_ROLE) {
        vaultFees = _vaultFees;
    }

    /// @inheritdoc IMultiVault
    function setWalletConfig(WalletConfig memory _walletConfig) external onlyRole(DEFAULT_ADMIN_ROLE) {
        walletConfig = _walletConfig;
    }

    /// @inheritdoc IMultiVault
    function setBondingCurveConfig(BondingCurveConfig memory _bondingCurveConfig)
        external
        onlyRole(DEFAULT_ADMIN_ROLE)
    {
        bondingCurveConfig = _bondingCurveConfig;
    }

    /// @inheritdoc IMultiVault
    function sweepAccumulatedProtocolFees(uint256 epoch) external {
        _claimAccumulatedProtocolFees(epoch);
    }

    /* =================================================== */
    /*                    Accumulators                     */
    /* =================================================== */

    /// @dev Increase the accumulated protocol fees in a given epoch by a percentage of the raw assets
    /// @param _assets the raw amount of assets to calculate fees on
    function _accumulateVaultProtocolFees(uint256 _assets) internal {
        uint256 _fees = _feeOnRaw(_assets, vaultFees.protocolFee);
        uint256 epoch = _currentEpoch();
        accumulatedProtocolFees[epoch] += _fees;
        emit ProtocolFeeAccrued(epoch, msg.sender, _fees);
    }

    /// @dev Increase the accumulated protocol fees in a given epoch by an absolute amount
    /// @param _assets the absolute amount of assets to add to the accumulated protocol fees
    function _accumulateStaticProtocolFees(uint256 _assets) internal {
        uint256 epoch = _currentEpoch();
        accumulatedProtocolFees[epoch] += _assets;
        emit ProtocolFeeAccrued(epoch, msg.sender, _assets);
    }

    /// @dev Increase the accumulated atom wallet fees
    /// @param _termId the atom ID
    /// @param _assets the number of assets to calculate fees on
    /// @return atomWalletAddress the address of the atom wallet for the given atom ID
    function _accumulateAtomWalletFees(bytes32 _termId, uint256 _assets) internal returns (address) {
        address atomWalletAddress = _computeAtomWalletAddr(_termId);
        uint256 atomWalletDepositFee = _feeOnRaw(_assets, atomConfig.atomWalletDepositFee);
        accumulatedAtomWalletDepositFees[atomWalletAddress] += atomWalletDepositFee;
        emit AtomWalletDepositFeeCollected(_termId, msg.sender, atomWalletDepositFee);
        return atomWalletAddress;
    }

    /* =================================================== */
    /*                    Calculate                        */
    /* =================================================== */

    /// @dev calculates the assets received after fees and shares minted for a given deposit
    /// @param termId the atom or triple ID
    /// @param curveId the bonding curve ID
    /// @param assets the number of assets to deposit
    /// @param isAtomVault whether the vault is an atom or triple vault
    /// @return shares the number of shares that would be minted for the deposit
    /// @return assetsAfterFees the assets remaining after all fees
    function _calculateDeposit(
        bytes32 termId,
        uint256 curveId,
        uint256 assets,
        bool isAtomVault
    )
        internal
        view
        returns (uint256 shares, uint256 assetsAfterFees)
    {
        if (isAtomVault) {
            return _calculateAtomDeposit(termId, curveId, assets);
        } else {
            return _calculateTripleDeposit(termId, curveId, assets);
        }
    }

    /// @dev calculates the assets received after fees and shares minted for a given creation deposit
    /// @param termId the atom or triple ID
    /// @param curveId the bonding curve ID
    /// @param assets the number of assets to deposit
    /// @return shares the number of shares that would be minted for the deposit
    /// @return assetsAfterFixedFees the assets remaining after fixed fees (atom/triple cost)
    /// @return assetsAfterFees the assets remaining after all fees
    function _calculateAtomCreate(
        bytes32 termId,
        uint256 curveId,
        uint256 assets
    )
        internal
        view
        returns (uint256 shares, uint256 assetsAfterFixedFees, uint256 assetsAfterFees)
    {
        uint256 atomCost = _getAtomCost();

        if (assets < atomCost) {
            revert MultiVault_InsufficientAssets();
        }

        assetsAfterFixedFees = assets - atomCost;

        uint256 protocolFee = _feeOnRaw(assetsAfterFixedFees, vaultFees.protocolFee);
        uint256 entryFee = _feeOnRaw(assetsAfterFixedFees, vaultFees.entryFee);
        uint256 atomWalletDepositFee = _feeOnRaw(assetsAfterFixedFees, atomConfig.atomWalletDepositFee);

        assetsAfterFees = assetsAfterFixedFees - entryFee - protocolFee - atomWalletDepositFee;
        shares = _convertToShares(termId, curveId, assetsAfterFees);

        return (shares, assetsAfterFixedFees, assetsAfterFees);
    }

    /// @dev calculates the assets received after fees and shares minted for a given deposit
    /// @param termId the atom or triple ID
    /// @param curveId the bonding curve ID
    /// @param assets the number of assets to deposit
    /// @return shares the number of shares that would be minted for the deposit
    /// @return assetsAfterFees the assets remaining after all fees
    function _calculateAtomDeposit(
        bytes32 termId,
        uint256 curveId,
        uint256 assets
    )
        internal
        view
        returns (uint256, uint256)
    {
        bool isNew = _isNewVault(termId, curveId);
        bool isDefault = curveId == bondingCurveConfig.defaultCurveId;

        uint256 base = assets; // assets before any fees

        // Account for the minShare cost only for non-default curve
        if (isNew && !isDefault) {
            uint256 minShareCost = generalConfig.minShare;
            if (assets <= minShareCost) revert MultiVault_DepositTooSmallToCoverMinShares();
            base = assets - minShareCost;
        }

        uint256 protocolFee = _feeOnRaw(base, vaultFees.protocolFee);
        uint256 entryFee = _feeOnRaw(base, vaultFees.entryFee);
        uint256 atomWalletDepositFee = _feeOnRaw(base, atomConfig.atomWalletDepositFee);

        uint256 assetsAfterFees = base - protocolFee - entryFee - atomWalletDepositFee;
        uint256 shares = _convertToShares(termId, curveId, assetsAfterFees);
        return (shares, assetsAfterFees);
    }

    /// @dev calculates the assets received after fees and shares minted for a given creation deposit
    /// @param termId the atom or triple ID
    /// @param _curveId the bonding curve ID
    /// @param assets the number of assets to deposit
    /// @return shares the number of shares that would be minted for the deposit
    /// @return assetsAfterFixedFees the assets remaining after fixed fees (atom/triple cost)
    /// @return assetsAfterFees the assets remaining after all fees
    function _calculateTripleCreate(
        bytes32 termId,
        uint256 _curveId,
        uint256 assets
    )
        internal
        view
        returns (uint256, uint256, uint256)
    {
        uint256 tripleCost = _getTripleCost();
        if (assets < tripleCost) {
            revert MultiVault_InsufficientAssets();
        }

        uint256 assetsAfterFixedFees = assets - tripleCost;

        uint256 protocolFee = _feeOnRaw(assetsAfterFixedFees, vaultFees.protocolFee);
        uint256 entryFee = _feeOnRaw(assetsAfterFixedFees, vaultFees.entryFee);
        uint256 atomDepositFraction = _shouldChargeAtomDepositFraction(termId)
            ? _feeOnRaw(assetsAfterFixedFees, tripleConfig.atomDepositFractionForTriple)
            : 0;

        uint256 assetsAfterFees = assetsAfterFixedFees - protocolFee - entryFee - atomDepositFraction;
        uint256 shares = _convertToShares(termId, _curveId, assetsAfterFees);

        return (shares, assetsAfterFixedFees, assetsAfterFees);
    }

    /// @dev calculates the assets received after fees and shares minted for a given deposit
    /// @param termId the atom or triple ID
    /// @param curveId the bonding curve ID
    /// @param assets the number of assets to deposit
    /// @return shares the number of shares that would be minted for the deposit
    /// @return assetsAfterFees the assets remaining after all fees
    function _calculateTripleDeposit(
        bytes32 termId,
        uint256 curveId,
        uint256 assets
    )
        internal
        view
        returns (uint256, uint256)
    {
        bool isNew = _isNewVault(termId, curveId);
        bool isDefault = curveId == bondingCurveConfig.defaultCurveId;

        if (isNew && _isCounterTriple(termId)) {
            revert MultiVault_CannotDirectlyInitializeCounterTriple();
        }

        uint256 base = assets; // assets before any fees

        // Account for the minShare cost only for non-default curve
        if (isNew && !isDefault) {
            uint256 minShareCost = generalConfig.minShare * 2; // positive + counter triple min shares
            if (assets <= minShareCost) revert MultiVault_DepositTooSmallToCoverMinShares();
            base = assets - minShareCost;
        }

        uint256 protocolFee = _feeOnRaw(base, vaultFees.protocolFee);
        uint256 entryFee = _shouldChargeFees(termId) ? _feeOnRaw(base, vaultFees.entryFee) : 0;
        uint256 atomDepositFraction =
            _shouldChargeAtomDepositFraction(termId) ? _feeOnRaw(base, tripleConfig.atomDepositFractionForTriple) : 0;

        uint256 assetsAfterFees = base - protocolFee - entryFee - atomDepositFraction;
        uint256 shares = _convertToShares(termId, curveId, assetsAfterFees);
        return (shares, assetsAfterFees);
    }

    /// @dev calculates the assets received after fees and shares burned for a given share redemption
    /// @param _termId the atom or triple ID
    /// @param _curveId the bonding curve ID
    /// @param _shares the number of shares to redeem
    /// @return assetsAfterFees the assets remaining after all fees
    /// @return sharesUsed the number of shares that would be burned for the redemption
    function _calculateRedeem(
        bytes32 _termId,
        uint256 _curveId,
        uint256 _shares
    )
        internal
        view
        returns (uint256, uint256)
    {
        uint256 assets = _convertToAssets(_termId, _curveId, _shares);

        uint256 protocolFee = _feeOnRaw(assets, vaultFees.protocolFee);
        uint256 exitFee = _shouldChargeFees(_termId) ? _feeOnRaw(assets, vaultFees.exitFee) : 0;

        uint256 assetsAfterFees = assets - protocolFee - exitFee;

        return (assetsAfterFees, _shares);
    }

<<<<<<< HEAD
    function _calculateTripleRedeem(
        bytes32 _termId,
        uint256 _curveId,
        uint256 _shares
    )
        internal
        view
        returns (uint256, uint256)
    {
        uint256 assets = _convertToAssets(_termId, _curveId, _shares);

        uint256 protocolFee = _feeOnRaw(assets, vaultFees.protocolFee);
        uint256 exitFee = _shouldChargeFees(_termId) ? _feeOnRaw(assets, vaultFees.exitFee) : 0;

        uint256 assetsAfterFees = assets - protocolFee - exitFee;

        return (assetsAfterFees, _shares);
    }

=======
>>>>>>> 28d9629d
    /* =================================================== */
    /*                      Pro Rata                       */
    /* =================================================== */

    /// @dev Increases the total assets of the pro-rata vaults for each atom in a triple
    /// @param tripleId the triple ID
    /// @param amount the amount to increase the total assets by
    /// @notice the amount is split equally among the three atom vaults, any negligible dust amount stays in the
    /// contract
    function _increaseProRataVaultsAssets(bytes32 tripleId, uint256 amount) internal {
        (bytes32 subjectId, bytes32 predicateId, bytes32 objectId) = _getTriple(tripleId);

        uint256 amountPerAtom = amount / 3; // negligible dust amount stays in the contract (i.e. only one or a few wei)

        _increaseProRataVaultAssets(subjectId, amountPerAtom, VaultType.ATOM);
        _increaseProRataVaultAssets(predicateId, amountPerAtom, VaultType.ATOM);
        _increaseProRataVaultAssets(objectId, amountPerAtom, VaultType.ATOM);
    }

    /// @dev Increases the total assets of the pro-rata vault for a given termId and curveId
    /// @param termId the atom or triple ID
    /// @param amount the amount to increase the total assets by
    /// @param vaultType the type of vault (ATOM, TRIPLE, COUNTER_TRIPLE)
    function _increaseProRataVaultAssets(bytes32 termId, uint256 amount, VaultType vaultType) internal {
        uint256 curveId = bondingCurveConfig.defaultCurveId;
        VaultState storage vaultState = _vaults[termId][curveId];
        _setVaultTotals(termId, curveId, vaultState.totalAssets + amount, vaultState.totalShares, vaultType);
    }

    /* =================================================== */
    /*                 INTERNAL FUNCTIONS                  */
    /* =================================================== */

    /// @dev internal function to compute the address of the atom wallet for a given atom ID
    /// @param atomId the atom ID
    /// @return the address of the atom wallet
    function _computeAtomWalletAddr(bytes32 atomId) internal view returns (address) {
        return IAtomWalletFactory(walletConfig.atomWalletFactory).computeAtomWalletAddr(atomId);
    }

    /// @dev internal function that returns the current epoch from the TrustBonding contract
    /// @return the current epoch number
    function _currentEpoch() internal view returns (uint256) {
        return ITrustBonding(generalConfig.trustBonding).currentEpoch();
    }

    /// @dev checks if a vault for the given termId and curveId is new (i.e. has never had shares minted)
    /// @param termId the atom or triple ID
    function _isTermCreated(bytes32 termId) internal view returns (bool) {
        return _atoms[termId].length > 0 || _isTriple[termId];
    }

    function _requireVaultType(bytes32 termId) internal view returns (bool isAtomType, VaultType vaultType) {
        vaultType = _getVaultType(termId);
        return (vaultType == VaultType.ATOM, vaultType);
    }

    /// @dev calculates the fee on a raw amount provided as input
    /// @param amount the raw amount to calculate the fee on
    function _feeOnRaw(uint256 amount, uint256 fee) internal view returns (uint256) {
        return amount.mulDivUp(fee, generalConfig.feeDenominator);
    }

    /// @dev checks if an atom with the given termId exists
    /// @param termId the atom ID
    function _requireAtom(bytes32 termId) internal view {
        if (_atoms[termId].length == 0) {
            revert MultiVault_AtomDoesNotExist(termId);
        }
    }

    /// @dev checks if a triple with the given termId already exists
    /// @param termId the triple ID
    /// @param subjectId the subject atom ID
    /// @param predicateId the predicate atom ID
    /// @param objectId the object atom ID
    /// @notice reverts if the triple already exists
    function _tripleExists(bytes32 termId, bytes32 subjectId, bytes32 predicateId, bytes32 objectId) internal view {
        if (_triples[termId][0] != bytes32(0)) {
            revert MultiVault_TripleExists(termId, subjectId, predicateId, objectId);
        }
    }

    /// @dev checks if the receiver has any shares in the opposite side of a triple vault
    /// @param tripleId the triple ID
    /// @param curveId the bonding curve ID
    /// @param receiver the address to check for counter stake
    /// @return true if the receiver has shares in the opposite side of the triple, false otherwise
    function _hasCounterStake(bytes32 tripleId, uint256 curveId, address receiver) internal view returns (bool) {
        if (!_isTriple[tripleId]) {
            revert MultiVault_TermNotTriple();
        }

        // Find the "other side" of this triple
        bytes32 oppositeId = _getInverseTripleId(tripleId);

        return _vaults[oppositeId][curveId].balanceOf[receiver] > 0;
    }

    /// @dev calculates the number of shares that would be received for a given asset deposit into a vault of a given
    /// curve
    /// @param termId the atom or triple ID
    /// @param curveId the bonding curve ID
    /// @param assets the amount of assets to deposit
    /// @return the number of shares that would be received
    function _convertToShares(bytes32 termId, uint256 curveId, uint256 assets) internal view returns (uint256) {
        IBondingCurveRegistry bcRegistry = IBondingCurveRegistry(bondingCurveConfig.registry);
        return bcRegistry.previewDeposit(
            assets, _vaults[termId][curveId].totalAssets, _vaults[termId][curveId].totalShares, curveId
        );
    }

    /// @dev calculates the amount of assets that would be received for a given share redemption from a vault of a given
    /// curve
    /// @param termId the atom or triple ID
    /// @param curveId the bonding curve ID
    /// @param shares the amount of shares to redeem
    /// @return the amount of assets that would be received
    function _convertToAssets(bytes32 termId, uint256 curveId, uint256 shares) internal view returns (uint256) {
        IBondingCurveRegistry bcRegistry = IBondingCurveRegistry(bondingCurveConfig.registry);
        return bcRegistry.previewRedeem(
            shares, _vaults[termId][curveId].totalShares, _vaults[termId][curveId].totalAssets, curveId
        );
    }

    /// @dev Initializes the counter triple vault with min shares minted to the burn address
    /// @param counterTripleId the ID of the counter triple
    /// @param curveId the bonding curve ID
    function _initializeCounterTripleVault(bytes32 counterTripleId, uint256 curveId) internal {
        VaultState storage vaultState = _vaults[counterTripleId][curveId];
        uint256 minShare = generalConfig.minShare;

        _setVaultTotals(
            counterTripleId,
            curveId,
            vaultState.totalAssets + minShare,
            vaultState.totalShares + minShare,
            VaultType.COUNTER_TRIPLE
        );

        // Mint min shares to the burn address for the counter vault
        _mint(BURN_ADDRESS, counterTripleId, curveId, generalConfig.minShare);
    }

    /// @dev mint vault shares to address `to`
    /// @param to address to mint shares to
    /// @param termId atom or triple ID to mint shares for (term)
    /// @param curveId bonding curve ID to mint shares for
    /// @param amount amount of shares to mint
    function _mint(address to, bytes32 termId, uint256 curveId, uint256 amount) internal returns (uint256) {
        _vaults[termId][curveId].balanceOf[to] += amount;
        return _vaults[termId][curveId].balanceOf[to];
    }

    /// @dev burn `amount` vault shares from address `from`
    /// @param from address to burn shares from
    /// @param termId atom or triple ID to burn shares from (term)
    /// @param curveId bonding curve ID to burn shares from
    /// @param amount amount of shares to burn
    function _burn(address from, bytes32 termId, uint256 curveId, uint256 amount) internal returns (uint256) {
        if (from == address(0)) revert MultiVault_BurnFromZeroAddress();

        mapping(address => uint256) storage balances = _vaults[termId][curveId].balanceOf;
        uint256 fromBalance = balances[from];

        if (fromBalance < amount) {
            revert MultiVault_BurnInsufficientBalance();
        }

        uint256 newBalance;
        unchecked {
            newBalance = fromBalance - amount;
            balances[from] = newBalance;
        }

        return newBalance;
    }

    /// @dev Adds the new utilization of the system and the user
    /// @param user the address of the user
    /// @param totalValue the total value of the deposit
    function _addUtilization(address user, int256 totalValue) internal {
        // First, roll the user's old epoch usage forward so we adjust the current epoch’s usage
        _rollover(user);

        uint256 epoch = _currentEpoch();

        totalUtilization[epoch] += totalValue;
        emit TotalUtilizationAdded(epoch, totalValue, totalUtilization[epoch]);

        personalUtilization[user][epoch] += totalValue;
        emit PersonalUtilizationAdded(user, epoch, totalValue, personalUtilization[user][epoch]);

        // Mark lastActiveEpoch for the user
        lastActiveEpoch[user] = epoch;
    }

    /// @dev Removes the utilization of the system and the user
    /// @param user the address of the user
    /// @param amountToRemove the amount of utilization to remove
    function _removeUtilization(address user, int256 amountToRemove) internal {
        // First, roll the user's old epoch usage forward so we adjust the current epoch’s usage
        _rollover(user);

        uint256 epoch = _currentEpoch();

        totalUtilization[epoch] -= amountToRemove;
        emit TotalUtilizationRemoved(epoch, amountToRemove, totalUtilization[epoch]);

        personalUtilization[user][epoch] -= amountToRemove;
        emit PersonalUtilizationRemoved(user, epoch, amountToRemove, personalUtilization[user][epoch]);

        // Mark lastActiveEpoch for the user
        lastActiveEpoch[user] = epoch;
    }

    /// @dev Rollover utilization if needed: move leftover from old epoch to current epoch
    ///      and update the system utilization accordingly
    /// @param user the address of the user
    function _rollover(address user) internal {
        uint256 currentEpochLocal = _currentEpoch();
        uint256 userLastEpoch = lastActiveEpoch[user];

        // First, handle system-wide rollover if this is the first action in the new epoch
        if (currentEpochLocal > 0 && totalUtilization[currentEpochLocal] == 0) {
            // Roll over from the immediately previous epoch
            uint256 previousEpoch = currentEpochLocal - 1;
            if (totalUtilization[previousEpoch] != 0) {
                totalUtilization[currentEpochLocal] = totalUtilization[previousEpoch];
            }
        }

        // Then handle user-specific rollover
        if (userLastEpoch == 0 || userLastEpoch == currentEpochLocal) {
            // First ever action by this user, or already active in current epoch; no rollover needed
            return;
        }

        // User's first action in a new epoch - roll over their personal utilization from their respective last active
        // epoch
        if (personalUtilization[user][currentEpochLocal] == 0) {
            personalUtilization[user][currentEpochLocal] = personalUtilization[user][userLastEpoch];
        }
    }

    /// @dev collects the accumulated protocol fees and transfers them to the protocol multisig
    /// @param epoch the epoch to claim the protocol fees for
    function _claimAccumulatedProtocolFees(uint256 epoch) internal {
        uint256 protocolFees = accumulatedProtocolFees[epoch];
        if (protocolFees == 0) return;

        accumulatedProtocolFees[epoch] = 0;

        Address.sendValue(payable(generalConfig.protocolMultisig), protocolFees);

        emit ProtocolFeeTransferred(epoch, generalConfig.protocolMultisig, protocolFees);
    }

    /// @dev Updates the vault state on creation of a new vault
    /// @param receiver the address of the user receiving shares
    /// @param termId the atom or triple ID
    /// @param curveId the bonding curve ID
    /// @param assets the amount of assets being deposited
    /// @param shares the amount of shares being minted
    /// @param vaultType the type of the vault (ATOM, TRIPLE, COUNTER_TRIPLE)
    /// @return userSharesAfter the user's share balance after the creation
    function _updateVaultOnCreation(
        address receiver,
        bytes32 termId,
        uint256 curveId,
        uint256 assets,
        uint256 shares,
        VaultType vaultType
    )
        internal
        returns (uint256)
    {
        uint256 minShares = generalConfig.minShare;
        VaultState storage vaultState = _vaults[termId][curveId];

        _setVaultTotals(
            termId,
            curveId,
            vaultState.totalAssets + assets + minShares,
            vaultState.totalShares + shares + minShares,
            vaultType
        );

        uint256 sharesTotal = _mint(receiver, termId, curveId, shares);

        // Mint min shares to the burn address. Once created, the vault can never have less than min shares.
        _mint(BURN_ADDRESS, termId, curveId, minShares);

        return sharesTotal;
    }

    /// @dev Updates the vault state on a deposit operation
    /// @param receiver the address of the user receiving shares
    /// @param termId the atom or triple ID
    /// @param curveId the bonding curve ID
    /// @param assets the amount of assets being deposited
    /// @param shares the amount of shares being minted
    /// @param _vaultType the type of the vault (ATOM, TRIPLE, COUNTER_TRIPLE)
    /// @return userSharesAfter the user's share balance after the deposit
    function _updateVaultOnDeposit(
        address receiver,
        bytes32 termId,
        uint256 curveId,
        uint256 assets,
        uint256 shares,
        VaultType _vaultType
    )
        internal
        returns (uint256)
    {
        _setVaultTotals(
            termId,
            curveId,
            _vaults[termId][curveId].totalAssets + assets,
            _vaults[termId][curveId].totalShares + shares,
            _vaultType
        );

        return _mint(receiver, termId, curveId, shares);
    }

    /// @dev Updates the vault state on a redeem operation
    /// @param sender the address of the user redeeming shares
    /// @param termId the atom or triple ID
    /// @param curveId the bonding curve ID
    /// @param assets the amount of assets being redeemed
    /// @param shares the amount of shares being redeemed
    /// @param vaultType the type of the vault (ATOM, TRIPLE, COUNTER_TRIPLE)
    /// @return userSharesAfter the user's share balance after the redeem
    function _updateVaultOnRedeem(
        address sender,
        bytes32 termId,
        uint256 curveId,
        uint256 assets,
        uint256 shares,
        VaultType vaultType
    )
        internal
        returns (uint256)
    {
        VaultState storage vaultState = _vaults[termId][curveId];

        _setVaultTotals(termId, curveId, vaultState.totalAssets - assets, vaultState.totalShares - shares, vaultType);

        return _burn(sender, termId, curveId, shares);
    }

    /// @dev Sets the total assets and shares for a given vault, and emits a SharePriceChanged event
    /// @param termId the atom or triple ID
    /// @param curveId the bonding curve ID
    /// @param totalAssets the new total assets for the vault
    /// @param totalShares the new total shares for the vault
    /// @param vaultType the type of the vault (ATOM, TRIPLE, COUNTER_TRIPLE)
    function _setVaultTotals(
        bytes32 termId,
        uint256 curveId,
        uint256 totalAssets,
        uint256 totalShares,
        VaultType vaultType
    )
        internal
    {
        VaultState storage vaultState = _vaults[termId][curveId];
        vaultState.totalAssets = totalAssets;
        vaultState.totalShares = totalShares;

        IBondingCurveRegistry registry = IBondingCurveRegistry(bondingCurveConfig.registry);
        uint256 price = registry.currentPrice(curveId, totalShares, totalAssets);

        emit SharePriceChanged(termId, curveId, price, totalAssets, totalShares, vaultType);
    }

    /// @dev Validate that a deposit meets the minimum deposit requirement
    /// @param _assets the amount of assets to deposit
    function _validateMinDeposit(uint256 _assets) internal view {
        if (_assets < generalConfig.minDeposit) {
            revert MultiVault_DepositBelowMinimumDeposit();
        }
    }

    /// @dev Validate the payment for a batch operation
    /// @param assets the array of asset amounts for each operation in the batch
    /// @return total the total amount of assets for the batch
    function _validatePayment(uint256[] calldata assets) internal view returns (uint256 total) {
        uint256 length = assets.length;

        if (length == 0 || length > MAX_BATCH_SIZE) {
            revert MultiVault_InvalidArrayLength();
        }
        for (uint256 i = 0; i < length;) {
            total += assets[i];
            unchecked {
                ++i;
            }
        }

        if (msg.value != total) {
            revert MultiVault_InsufficientBalance();
        }

        return total;
    }

    /// @dev Validate a deposit operation
    /// @param _termId the atom or triple ID
    /// @param _curveId the bonding curve ID
    /// @param _assets the amount of assets to deposit
    /// @param _minShares the minimum amount of shares to receive
    function _validateMinShares(bytes32 _termId, uint256 _curveId, uint256 _assets, uint256 _minShares) internal view {
        uint256 maxAssets = IBondingCurveRegistry(bondingCurveConfig.registry).getCurveMaxAssets(_curveId);

        (uint256 expectedShares, uint256 netAssetsToVault) =
            _calculateDeposit(_termId, _curveId, _assets, _isAtom(_termId));
        if (expectedShares == 0) revert MultiVault_DepositOrRedeemZeroShares();

        bool isNew = _isNewVault(_termId, _curveId);
        bool isDefault = _curveId == bondingCurveConfig.defaultCurveId;
        uint256 minShareCost = (isNew && !isDefault) ? generalConfig.minShare : 0;

        uint256 projectedAssets = _vaults[_termId][_curveId].totalAssets + netAssetsToVault + minShareCost;
        if (projectedAssets > maxAssets) revert MultiVault_ActionExceedsMaxAssets();

        if (expectedShares < _minShares) {
            revert MultiVault_SlippageExceeded();
        }
    }

    /// @dev Validate a redeem operation
    /// @param _termId the atom or triple ID
    /// @param _curveId the bonding curve ID
    /// @param _account the address of the account performing the redeem
    /// @param _shares the amount of shares to redeem
    /// @param _minAssets the minimum amount of assets to receive
    function _validateRedeem(
        bytes32 _termId,
        uint256 _curveId,
        address _account,
        uint256 _shares,
        uint256 _minAssets
    )
        internal
        view
    {
        if (_shares == 0) {
            revert MultiVault_DepositOrRedeemZeroShares();
        }

        (uint256 expectedAssets,) = _calculateRedeem(_termId, _curveId, _shares);

        if (expectedAssets < _minAssets) {
            revert MultiVault_SlippageExceeded();
        }

        if (_maxRedeem(_account, _termId, _curveId) < _shares) {
            revert MultiVault_InsufficientSharesInVault();
        }

        uint256 remainingShares = _vaults[_termId][_curveId].totalShares - _shares;
        if (remainingShares < generalConfig.minShare) {
            revert MultiVault_InsufficientRemainingSharesInVault(remainingShares);
        }
    }

    /// @notice Check if a sender is approved to deposit on behalf of a receiver
    /// @param sender The address of the sender
    /// @param receiver The address of the receiver
    /// @return bool Whether the sender is approved to deposit
    function _isApprovedToDeposit(address sender, address receiver) internal view returns (bool) {
        return sender == receiver || (approvals[receiver][sender] & uint8(ApprovalTypes.DEPOSIT)) != 0;
    }

    /// @notice Check if a sender is approved to redeem on behalf of a receiver
    /// @param sender The address of the sender
    /// @param receiver The address of the receiver
    /// @return bool Whether the sender is approved to redeem
    function _isApprovedToRedeem(address sender, address receiver) internal view returns (bool) {
        return sender == receiver || (approvals[receiver][sender] & uint8(ApprovalTypes.REDEMPTION)) != 0;
    }

    /// @notice Check if a vault is new (i.e. has no shares)
    /// @param termId The ID of the atom or triple
    /// @param curveId The ID of the bonding curve
    /// @return bool Whether the vault is new or not
    function _isNewVault(bytes32 termId, uint256 curveId) internal view returns (bool) {
        return _vaults[termId][curveId].totalShares == 0;
    }

    /// @notice Get the min shares cost for creating an atom or triple vault
    /// @param vaultType The type of vault
    /// @return uint256 The min shares cost for a given vault
    function _minShareCostFor(VaultType vaultType) internal view returns (uint256) {
        uint256 minShare = generalConfig.minShare;
        return vaultType == VaultType.ATOM ? minShare : minShare * 2;
    }

<<<<<<< HEAD
    /// @notice Determine if fees should be charged based on the total shares in the default curve vault
    /// @dev This is put in place in order to avoid hyperinflating the share price on a default curve vault when flowing
    /// the fees from other curves to the default curve vault (entry fees, exit fees, or atom deposit fractions)
    /// @param termId The ID of the atom or triple
    /// @return bool Whether fees should be charged or not
    function _shouldChargeFees(bytes32 termId) internal view returns (bool) {
        uint256 defaultCurveId = bondingCurveConfig.defaultCurveId;
        uint256 threshold = generalConfig.feeThreshold;
        uint256 totalShares = _vaults[termId][defaultCurveId].totalShares;
        if (totalShares < threshold) return false;
        return true;
    }

    /// @notice Determine if the atom deposit fraction should be charged for a triple deposit
    /// @dev The atom deposit fraction is only charged if all three atoms in the triple should be charged fees (i.e. if
    /// their respective default curve vaults have enough shares already)
    /// @param tripleId The ID of the triple
    /// @return bool Whether the atom deposit fraction should be charged or not
    function _shouldChargeAtomDepositFraction(bytes32 tripleId) internal view returns (bool) {
        (bytes32 subjectId, bytes32 predicateId, bytes32 objectId) = triple(tripleId);
        bool shouldChargeForSubject = _shouldChargeFees(subjectId);
        bool shouldChargeForPredicate = _shouldChargeFees(predicateId);
        bool shouldChargeForObject = _shouldChargeFees(objectId);
        return shouldChargeForSubject && shouldChargeForPredicate && shouldChargeForObject;
=======
    /// @notice Get the maximum shares that can be redeemed by a user for a given vault
    /// @param sender The address of the user
    /// @param termId The ID of the atom or triple
    /// @param curveId The ID of the bonding curve
    function _maxRedeem(address sender, bytes32 termId, uint256 curveId) internal view returns (uint256) {
        return _vaults[termId][curveId].balanceOf[sender];
>>>>>>> 28d9629d
    }
}<|MERGE_RESOLUTION|>--- conflicted
+++ resolved
@@ -1220,28 +1220,6 @@
         return (assetsAfterFees, _shares);
     }
 
-<<<<<<< HEAD
-    function _calculateTripleRedeem(
-        bytes32 _termId,
-        uint256 _curveId,
-        uint256 _shares
-    )
-        internal
-        view
-        returns (uint256, uint256)
-    {
-        uint256 assets = _convertToAssets(_termId, _curveId, _shares);
-
-        uint256 protocolFee = _feeOnRaw(assets, vaultFees.protocolFee);
-        uint256 exitFee = _shouldChargeFees(_termId) ? _feeOnRaw(assets, vaultFees.exitFee) : 0;
-
-        uint256 assetsAfterFees = assets - protocolFee - exitFee;
-
-        return (assetsAfterFees, _shares);
-    }
-
-=======
->>>>>>> 28d9629d
     /* =================================================== */
     /*                      Pro Rata                       */
     /* =================================================== */
@@ -1742,7 +1720,6 @@
         return vaultType == VaultType.ATOM ? minShare : minShare * 2;
     }
 
-<<<<<<< HEAD
     /// @notice Determine if fees should be charged based on the total shares in the default curve vault
     /// @dev This is put in place in order to avoid hyperinflating the share price on a default curve vault when flowing
     /// the fees from other curves to the default curve vault (entry fees, exit fees, or atom deposit fractions)
@@ -1767,13 +1744,13 @@
         bool shouldChargeForPredicate = _shouldChargeFees(predicateId);
         bool shouldChargeForObject = _shouldChargeFees(objectId);
         return shouldChargeForSubject && shouldChargeForPredicate && shouldChargeForObject;
-=======
+    }
+
     /// @notice Get the maximum shares that can be redeemed by a user for a given vault
     /// @param sender The address of the user
     /// @param termId The ID of the atom or triple
     /// @param curveId The ID of the bonding curve
     function _maxRedeem(address sender, bytes32 termId, uint256 curveId) internal view returns (uint256) {
         return _vaults[termId][curveId].balanceOf[sender];
->>>>>>> 28d9629d
     }
 }