--- conflicted
+++ resolved
@@ -293,13 +293,8 @@
         view
         returns (uint256 shares, uint256 assetsAfterFees)
     {
-<<<<<<< HEAD
-        bool _isAtom = isAtom(termId);
-        (shares,, assetsAfterFees) = _calculateDeposit(termId, curveId, assets, _isAtom);
-=======
         bool isAtomVault = _isAtom(termId);
         return _calculateDeposit(termId, curveId, assets, isAtomVault);
->>>>>>> 6ee2f95b
     }
 
     /// @inheritdoc IMultiVault
@@ -768,13 +763,8 @@
             userBalanceAfter =
                 _updateVaultOnCreation(receiver, termId, curveId, assetsAfterFees, sharesForReceiver, _vaultType);
 
-<<<<<<< HEAD
             if (_vaultType != VaultType.ATOM) {
                 bytes32 _counterTripleId = getCounterIdFromTripleId(termId);
-=======
-            if (!isAtomVault) {
-                bytes32 _counterTripleId = _calculateCounterTripleId(termId);
->>>>>>> 6ee2f95b
 
                 /* --- Initialize the counter vault with min shares --- */
                 _initializeCounterTripleVault(_counterTripleId, curveId);
@@ -883,12 +873,9 @@
         internal
         returns (uint256, uint256)
     {
-<<<<<<< HEAD
         VaultType _vaultType = _getVaultType(termId);
         bool _isAtom = _vaultType == VaultType.ATOM;
-=======
-        (bool isAtomVault, VaultType _vaultType) = _requireVaultType(termId);
->>>>>>> 6ee2f95b
+
         _validateRedeem(termId, curveId, receiver, shares, minAssets);
 
         uint256 rawAssetsBeforeFees = _convertToAssets(termId, curveId, shares);
@@ -1189,11 +1176,7 @@
         uint256 assetsAfterFees;
         uint256 assetsAfterMinSharesCost = assets;
 
-<<<<<<< HEAD
-        if (_isNewVault(termId, curveId) && isCounterTriple(termId)) {
-=======
-        if (isNew && _isCounterTriple(termId)) {
->>>>>>> 6ee2f95b
+        if (_isNewVault(termId, curveId) && _isCounterTriple(termId)) {
             revert MultiVault_CannotDirectlyInitializeCounterTriple();
         }
 
@@ -1278,8 +1261,6 @@
     /*                 INTERNAL FUNCTIONS                  */
     /* =================================================== */
 
-<<<<<<< HEAD
-=======
     /// @dev internal function to compute the address of the atom wallet for a given atom ID
     /// @param atomId the atom ID
     /// @return the address of the atom wallet
@@ -1306,7 +1287,6 @@
 
     /// @dev calculates the fee on a raw amount provided as input
     /// @param amount the raw amount to calculate the fee on
->>>>>>> 6ee2f95b
     function _feeOnRaw(uint256 amount, uint256 fee) internal view returns (uint256) {
         return amount.mulDivUp(fee, generalConfig.feeDenominator);
     }
@@ -1656,7 +1636,6 @@
         return total;
     }
 
-<<<<<<< HEAD
     function _validateMinShares(
         bytes32 termId,
         uint256 curveId,
@@ -1670,19 +1649,6 @@
         view
     {
         if (sharesForReceiver == 0) revert MultiVault_DepositOrRedeemZeroShares();
-=======
-    /// @dev Validate a deposit operation
-    /// @param _termId the atom or triple ID
-    /// @param _curveId the bonding curve ID
-    /// @param _assets the amount of assets to deposit
-    /// @param _minShares the minimum amount of shares to receive
-    function _validateMinShares(bytes32 _termId, uint256 _curveId, uint256 _assets, uint256 _minShares) internal view {
-        uint256 maxAssets = IBondingCurveRegistry(bondingCurveConfig.registry).getCurveMaxAssets(_curveId);
-
-        (uint256 expectedShares, uint256 netAssetsToVault) =
-            _calculateDeposit(_termId, _curveId, _assets, _isAtom(_termId));
-        if (expectedShares == 0) revert MultiVault_DepositOrRedeemZeroShares();
->>>>>>> 6ee2f95b
 
         uint256 maxAssets = IBondingCurveRegistry(bondingCurveConfig.registry).getCurveMaxAssets(curveId);
         uint256 minShareCost = assets - assetsAfterMinSharesCost;
