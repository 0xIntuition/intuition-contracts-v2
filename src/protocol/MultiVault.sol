// SPDX-License-Identifier: BUSL-1.1
pragma solidity 0.8.29;

import { Address } from "@openzeppelin/contracts/utils/Address.sol";
import { AccessControlUpgradeable } from "@openzeppelin/contracts-upgradeable/access/AccessControlUpgradeable.sol";
import { PausableUpgradeable } from "@openzeppelin/contracts-upgradeable/utils/PausableUpgradeable.sol";
import { ReentrancyGuardUpgradeable } from "@openzeppelin/contracts-upgradeable/utils/ReentrancyGuardUpgradeable.sol";
import { FixedPointMathLib } from "solady/utils/FixedPointMathLib.sol";

import { IMultiVault, ApprovalTypes, VaultState, VaultType } from "src/interfaces/IMultiVault.sol";
import { IAtomWalletFactory } from "src/interfaces/IAtomWalletFactory.sol";
import { IBondingCurveRegistry } from "src/interfaces/IBondingCurveRegistry.sol";
import { IAtomWallet } from "src/interfaces/IAtomWallet.sol";
import { ITrustBonding } from "src/interfaces/ITrustBonding.sol";
import {
    GeneralConfig,
    AtomConfig,
    TripleConfig,
    WalletConfig,
    VaultFees,
    BondingCurveConfig
} from "src/interfaces/IMultiVaultCore.sol";

import { MultiVaultCore } from "src/protocol/MultiVaultCore.sol";

/**
 * @title  MultiVault
 * @author 0xIntuition
 * @notice Core contract of the Intuition protocol. Manages the creation and management of vaults
 *         associated with atoms & triples using TRUST as the base asset.
 */
contract MultiVault is
    IMultiVault,
    MultiVaultCore,
    AccessControlUpgradeable,
    ReentrancyGuardUpgradeable,
    PausableUpgradeable
{
    using FixedPointMathLib for uint256;

    /* =================================================== */
    /*                       CONSTANTS                     */
    /* =================================================== */

    /// @notice Maximum number of actions allowed in a single batch
    uint256 public constant MAX_BATCH_SIZE = 150;

    /// @notice Constant representing the burn address, which receives the "ghost (min) shares"
    address public constant BURN_ADDRESS = address(0x000000000000000000000000000000000000dEaD);

    /* =================================================== */
    /*                  INTERNAL STATE                     */
    /* =================================================== */

    /// @notice Mapping of the receiver's approved status for a given sender
    // Receiver -> Sender -> Approval Type (0 = none, 1 = deposit approval, 2 = redemption approval, 3 = both)
    mapping(address receiver => mapping(address sender => uint8 approvalType)) internal approvals;

    /// @notice Mapping of term ID to bonding curve ID to vault state
    // Term ID (atom or triple ID) -> Bonding Curve ID -> Vault State
    mapping(bytes32 termId => mapping(uint256 curveId => VaultState vaultState)) internal _vaults;

    /// @notice Mapping of the accumulated protocol fees for each epoch
    // Epoch -> Accumulated protocol fees
    mapping(uint256 epoch => uint256 accumulatedFees) public accumulatedProtocolFees;

    /// @notice Mapping of the atom wallet address to the accumulated fees for that wallet
    // Atom wallet address -> Accumulated fees
    mapping(address atomWallet => uint256 accumulatedFees) public accumulatedAtomWalletDepositFees;

    /// @notice Mapping of the TRUST token amount utilization for each epoch
    // Epoch -> TRUST token amount used by all users, defined as the difference between the amount of TRUST
    // deposited and redeemed by actions of all users
    mapping(uint256 epoch => int256 utilizationAmount) public totalUtilization;

    /// @notice Mapping of the TRUST token amount utilization for each user in each epoch
    // User address -> Epoch -> TRUST token amount used by the user, defined as the difference between the amount of
    // TRUST
    // deposited and redeemed by the user
    mapping(address user => mapping(uint256 epoch => int256 utilizationAmount)) public personalUtilization;

    /// @notice Mapping of the last active epoch for each user
    // User address -> Last active epoch
    mapping(address user => uint256 epoch) public lastActiveEpoch;

    /* =================================================== */
    /*                        Errors                       */
    /* =================================================== */

    error MultiVault_ArraysNotSameLength();

    error MultiVault_AtomExists(bytes atomData);

    error MultiVault_AtomDoesNotExist(bytes32 atomId);

    error MultiVault_AtomDataTooLong();

    error MultiVault_BurnFromZeroAddress();

    error MultiVault_BurnInsufficientBalance();

    error MultiVault_CannotApproveOrRevokeSelf();

    error MultiVault_DepositBelowMinimumDeposit();

    error MultiVault_DepositOrRedeemZeroShares();

    error MultiVault_HasCounterStake();

    error MultiVault_InvalidArrayLength();

    error MultiVault_InsufficientAssets();

    error MultiVault_InsufficientBalance();

    error MultiVault_InsufficientRemainingSharesInVault(uint256 remainingShares);

    error MultiVault_InsufficientSharesInVault();

    error MultiVault_NoAtomDataProvided();

    error MultiVault_OnlyAssociatedAtomWallet();

    error MultiVault_RedeemerNotApproved();

    error MultiVault_SenderNotApproved();

    error MultiVault_SlippageExceeded();

    error MultiVault_TripleExists(bytes32 termId, bytes32 subjectId, bytes32 predicateId, bytes32 objectId);

    error MultiVault_TermNotTriple();

    error MultiVault_ActionExceedsMaxAssets();

    error MultiVault_DefaultCurveMustBeInitializedViaCreatePaths();

    error MultiVault_DepositTooSmallToCoverMinShares();

    error MultiVault_CannotDirectlyInitializeCounterTriple();

    error MultiVault_TermDoesNotExist(bytes32 termId);

    /* =================================================== */
    /*                    CONSTRUCTOR                      */
    /* =================================================== */

    /// @custom:oz-upgrades-unsafe-allow constructor
    constructor() {
        _disableInitializers();
    }

    /* =================================================== */
    /*                    INITIALIZER                      */
    /* =================================================== */

    /// @notice Initializer function for the MultiVault contract
    /// @param _generalConfig General configuration parameters for the MultiVault
    /// @param _atomConfig Atom-specific configuration parameters
    /// @param _tripleConfig Triple-specific configuration parameters
    /// @param _walletConfig AtomWallet-specific configuration parameters
    /// @param _vaultFees Fee structure for the vault operations
    /// @param _bondingCurveConfig Configuration parameters for the bonding curves
    function initialize(
        GeneralConfig memory _generalConfig,
        AtomConfig memory _atomConfig,
        TripleConfig memory _tripleConfig,
        WalletConfig memory _walletConfig,
        VaultFees memory _vaultFees,
        BondingCurveConfig memory _bondingCurveConfig
    )
        external
        initializer
    {
        __AccessControl_init();
        __ReentrancyGuard_init();
        __Pausable_init();
        __MultiVaultCore_init(
            _generalConfig, _atomConfig, _tripleConfig, _walletConfig, _vaultFees, _bondingCurveConfig
        );
        _grantRole(DEFAULT_ADMIN_ROLE, _generalConfig.admin);
    }

    /* =================================================== */
    /*                        VIEWS                        */
    /* =================================================== */

    /// @inheritdoc IMultiVault
    function isTermCreated(bytes32 id) external view returns (bool) {
        return _isTermCreated(id);
    }

    /// @inheritdoc IMultiVault
    function protocolFeeAmount(uint256 assets) external view returns (uint256) {
        return _feeOnRaw(assets, vaultFees.protocolFee);
    }

    /// @inheritdoc IMultiVault
    function entryFeeAmount(uint256 assets) external view returns (uint256) {
        return _feeOnRaw(assets, vaultFees.entryFee);
    }

    /// @inheritdoc IMultiVault
    function exitFeeAmount(uint256 assets) external view returns (uint256) {
        return _feeOnRaw(assets, vaultFees.exitFee);
    }

    /// @inheritdoc IMultiVault
    function atomDepositFractionAmount(uint256 assets) external view returns (uint256) {
        return _feeOnRaw(assets, tripleConfig.atomDepositFractionForTriple);
    }

    /// @inheritdoc IMultiVault
    function getTotalUtilizationForEpoch(uint256 epoch) external view returns (int256) {
        return totalUtilization[epoch];
    }

    /// @inheritdoc IMultiVault
    function getUserUtilizationForEpoch(address user, uint256 epoch) external view returns (int256) {
        return personalUtilization[user][epoch];
    }

    /// @inheritdoc IMultiVault
    function getAtomWarden() external view returns (address) {
        return walletConfig.atomWarden;
    }

    /// @inheritdoc IMultiVault
    function getVault(bytes32 termId, uint256 curveId) external view returns (uint256, uint256) {
        VaultState storage vault = _vaults[termId][curveId];
        return (vault.totalAssets, vault.totalShares);
    }

    /// @inheritdoc IMultiVault
    function getShares(address account, bytes32 termId, uint256 curveId) public view returns (uint256) {
        return _vaults[termId][curveId].balanceOf[account];
    }

    /// @inheritdoc IMultiVault
    function computeAtomWalletAddr(bytes32 atomId) external view returns (address) {
        return _computeAtomWalletAddr(atomId);
    }

    /// @inheritdoc IMultiVault
    function maxRedeem(address sender, bytes32 termId, uint256 curveId) external view returns (uint256) {
        return _maxRedeem(sender, termId, curveId);
    }

    /// @inheritdoc IMultiVault
    function currentEpoch() external view returns (uint256) {
        return _currentEpoch();
    }

    /// @inheritdoc IMultiVault
    function currentSharePrice(bytes32 termId, uint256 curveId) external view returns (uint256) {
        VaultState storage vaultState = _vaults[termId][curveId];
        return IBondingCurveRegistry(bondingCurveConfig.registry).currentPrice(
            curveId, vaultState.totalShares, vaultState.totalAssets
        );
    }

    /// @inheritdoc IMultiVault
    function previewAtomCreate(
        bytes32 termId,
        uint256 assets
    )
        external
        view
        returns (uint256 shares, uint256 assetsAfterFixedFees, uint256 assetsAfterFees)
    {
        return _calculateAtomCreate(termId, assets);
    }

    /// @inheritdoc IMultiVault
    function previewTripleCreate(
        bytes32 termId,
        uint256 assets
    )
        external
        view
        returns (uint256 shares, uint256 assetsAfterFixedFees, uint256 assetsAfterFees)
    {
        return _calculateTripleCreate(termId, assets);
    }

    /// @inheritdoc IMultiVault
    function previewDeposit(
        bytes32 termId,
        uint256 curveId,
        uint256 assets
    )
        public
        view
        returns (uint256 shares, uint256 assetsAfterFees)
    {
        if (!_isTermCreated(termId)) revert MultiVault_TermDoesNotExist(termId);
        bool isAtomVault = _isAtom(termId);
        (shares,, assetsAfterFees) = _calculateDeposit(termId, curveId, assets, isAtomVault);
    }

    /// @inheritdoc IMultiVault
    function previewRedeem(
        bytes32 termId,
        uint256 curveId,
        uint256 shares
    )
        public
        view
        returns (uint256 assetsAfterFees, uint256 sharesUsed)
    {
        if (!_isTermCreated(termId)) revert MultiVault_TermDoesNotExist(termId);
        return _calculateRedeem(termId, curveId, shares);
    }

    /// @inheritdoc IMultiVault
    function convertToShares(bytes32 termId, uint256 curveId, uint256 assets) external view returns (uint256) {
        if (!_isTermCreated(termId)) revert MultiVault_TermDoesNotExist(termId);
        return _convertToShares(termId, curveId, assets);
    }

    /// @inheritdoc IMultiVault
    function convertToAssets(bytes32 termId, uint256 curveId, uint256 shares) external view returns (uint256) {
        if (!_isTermCreated(termId)) revert MultiVault_TermDoesNotExist(termId);
        return _convertToAssets(termId, curveId, shares);
    }

    /* =================================================== */
    /*                      Approvals                      */
    /* =================================================== */

    /// @inheritdoc IMultiVault
    function approve(address sender, ApprovalTypes approvalType) external {
        address receiver = msg.sender;

        if (receiver == sender) {
            revert MultiVault_CannotApproveOrRevokeSelf();
        }

        if (approvalType == ApprovalTypes.NONE) {
            delete approvals[receiver][sender];
        } else {
            approvals[receiver][sender] = uint8(approvalType);
        }

        emit ApprovalTypeUpdated(sender, receiver, approvalType);
    }

    /* =================================================== */
    /*                      Atoms                          */
    /* =================================================== */

    /// @inheritdoc IMultiVault
    function createAtoms(
        bytes[] calldata data,
        uint256[] calldata assets
    )
        external
        payable
        whenNotPaused
        nonReentrant
        returns (bytes32[] memory)
    {
        uint256 _amount = _validatePayment(assets);
        return _createAtoms(data, assets, _amount);
    }

    /// @notice Internal utility function to handle the creation of multiple atom vaults
    /// @param _data The array of atom data to create atoms with
    /// @param _assets The total value sent with the transaction
    /// @param _payment The total value sent with the transaction
    /// @return ids The new term IDs created for the atoms
    function _createAtoms(
        bytes[] calldata _data,
        uint256[] calldata _assets,
        uint256 _payment
    )
        internal
        returns (bytes32[] memory)
    {
        uint256 length = _data.length;
        if (length == 0) {
            revert MultiVault_NoAtomDataProvided();
        }

        if (length != _assets.length) {
            revert MultiVault_ArraysNotSameLength();
        }

        bytes32[] memory ids = new bytes32[](length);

        for (uint256 i = 0; i < length;) {
            ids[i] = _createAtom(msg.sender, _data[i], _assets[i]);
            unchecked {
                ++i;
            }
        }

        // Add the static portion of the fee that is yet to be accounted for
        uint256 atomCreationProtocolFees = atomConfig.atomCreationProtocolFee * length;
        _accumulateStaticProtocolFees(atomCreationProtocolFees);

        _addUtilization(msg.sender, int256(_payment));

        return ids;
    }

    /// @notice Internal utility function to create an atom and handle vault creation
    /// @param data The atom data to create the atom with
    /// @param assets The value to deposit into the atom
    /// @param sender The address of the sender
    /// @return atomId The new vault ID created for the atom
    function _createAtom(address sender, bytes calldata data, uint256 assets) internal returns (bytes32 atomId) {
        uint256 length = data.length;

        if (length == 0) {
            revert MultiVault_NoAtomDataProvided();
        }

        // Check if atom data length is valid.
        if (length > generalConfig.atomDataMaxLength) {
            revert MultiVault_AtomDataTooLong();
        }

        // Check if atom already exists.
        atomId = _calculateAtomId(data);
        if (_atoms[atomId].length != 0) {
            revert MultiVault_AtomExists(data);
        }

        // Map atom ID to atom data
        _atoms[atomId] = data;
        uint256 curveId = bondingCurveConfig.defaultCurveId;

        /* --- Calculate final shares and assets after fees --- */
        (uint256 sharesForReceiver, uint256 assetsAfterFixedFees, uint256 assetsAfterFees) =
            _calculateAtomCreate(atomId, assets);

        /* --- Handle protocol fees --- */
        _accumulateVaultProtocolFees(assetsAfterFixedFees);
        address atomWallet = _accumulateAtomWalletFees(atomId, assetsAfterFixedFees);

        /* --- Add assets after fees to Atom Vault (User Owned) --- */
        uint256 userSharesAfter =
            _updateVaultOnCreation(sender, atomId, curveId, assetsAfterFees, sharesForReceiver, VaultType.ATOM);

        /* --- Emit Events --- */
        emit AtomCreated(sender, atomId, data, atomWallet);

        emit Deposited(
            sender, sender, atomId, curveId, assets, assetsAfterFees, sharesForReceiver, userSharesAfter, VaultType.ATOM
        );

        // Increment total terms created
        ++totalTermsCreated;

        return atomId;
    }

    /* =================================================== */
    /*                      Triples                        */
    /* =================================================== */

    /// @inheritdoc IMultiVault
    function createTriples(
        bytes32[] calldata subjectIds,
        bytes32[] calldata predicateIds,
        bytes32[] calldata objectIds,
        uint256[] calldata assets
    )
        external
        payable
        whenNotPaused
        nonReentrant
        returns (bytes32[] memory)
    {
        uint256 _amount = _validatePayment(assets);
        return _createTriples(subjectIds, predicateIds, objectIds, assets, _amount);
    }

    /// @notice Internal utility function to create triples and handle vault creation
    /// @param _subjectIds vault ids array of subject atoms
    /// @param _predicateIds vault ids array of predicate atoms
    /// @param _objectIds vault ids array of object atoms
    /// @param _assets The total value sent with the transaction
    /// @return ids The new vault IDs created for the triples
    function _createTriples(
        bytes32[] calldata _subjectIds,
        bytes32[] calldata _predicateIds,
        bytes32[] calldata _objectIds,
        uint256[] calldata _assets,
        uint256 _amount
    )
        internal
        returns (bytes32[] memory)
    {
        uint256 length = _subjectIds.length;
        uint256 minCost = _getTripleCost() * _assets.length;

        if (length == 0) {
            revert MultiVault_InvalidArrayLength();
        }

        if (_predicateIds.length != length || _objectIds.length != length || _assets.length != length) {
            revert MultiVault_ArraysNotSameLength();
        }

        if (_amount < minCost) {
            revert MultiVault_InsufficientBalance();
        }

        bytes32[] memory ids = new bytes32[](length);
        for (uint256 i = 0; i < length;) {
            ids[i] = _createTriple(msg.sender, _subjectIds[i], _predicateIds[i], _objectIds[i], _assets[i]);
            unchecked {
                ++i;
            }
        }

        // Add the static portion of the fee that is yet to be accounted for
        uint256 tripleCreationProtocolFees = tripleConfig.tripleCreationProtocolFee * length;
        _accumulateStaticProtocolFees(tripleCreationProtocolFees);

        /* --- Increase the users utilization ratio to calculate rewards --- */
        _addUtilization(msg.sender, int256(_amount));

        return ids;
    }

    /// @notice Internal utility function to create a triple and handle vault creation
    /// @param subjectId vault id of the subject atom
    /// @param predicateId vault id of the predicate atom
    /// @param objectId vault id of the object atom
    /// @param assets The value to deposit into the triple
    /// @param sender The address of the sender
    /// @return tripleId The new vault ID created for the triple
    function _createTriple(
        address sender,
        bytes32 subjectId,
        bytes32 predicateId,
        bytes32 objectId,
        uint256 assets
    )
        internal
        returns (bytes32 tripleId)
    {
        tripleId = _calculateTripleId(subjectId, predicateId, objectId);
        _tripleExists(tripleId, subjectId, predicateId, objectId);
        _requireAtom(subjectId);
        _requireAtom(predicateId);
        _requireAtom(objectId);

        // Initialize the triple vault state.
        bytes32[3] memory _atomsArray = [subjectId, predicateId, objectId];
        bytes32 _counterTripleId = _calculateCounterTripleId(tripleId);

        // Set the triple mappings.
        _initializeTripleState(tripleId, _counterTripleId, _atomsArray);

        uint256 curveId = bondingCurveConfig.defaultCurveId;

        /* --- Calculate final shares and assets after fees --- */
        (uint256 sharesForReceiver, uint256 assetsAfterFixedFees, uint256 assetsAfterFees) =
            _calculateTripleCreate(tripleId, assets);

        /* --- Accumulate dynamic fees --- */
        _accumulateVaultProtocolFees(assetsAfterFixedFees);

        /* --- Add user assets after fees to vault (User Owned) --- */
        uint256 userSharesAfter =
            _updateVaultOnCreation(sender, tripleId, curveId, assetsAfterFees, sharesForReceiver, VaultType.TRIPLE);

        /* --- Add vault and triple fees to vault (Protocol Owned) --- */
        if (_shouldChargeAtomDepositFraction(tripleId)) {
            _increaseProRataVaultsAssets(
                tripleId, _feeOnRaw(assetsAfterFixedFees, tripleConfig.atomDepositFractionForTriple)
            );
        }

        /* --- Initialize the counter vault with min shares --- */
        _initializeCounterTripleVault(_counterTripleId, curveId);

        /* --- Emit events --- */
        emit TripleCreated(sender, tripleId, subjectId, predicateId, objectId);

        emit Deposited(
            sender,
            sender,
            tripleId,
            curveId,
            assets,
            assetsAfterFees,
            sharesForReceiver,
            userSharesAfter,
            VaultType.TRIPLE
        );

        // Increment total terms created by 2 (triple + counter triple)
        totalTermsCreated += 2;

        return tripleId;
    }

    /// @notice Internal utility function to initialize the counter triple vault with minimum shares
    /// @param tripleId The ID of the triple
    /// @param counterTripleId The ID of the counter triple
    /// @param _atomsArray The array of atom IDs that make up the triple
    function _initializeTripleState(
        bytes32 tripleId,
        bytes32 counterTripleId,
        bytes32[3] memory _atomsArray
    )
        internal
    {
        _triples[tripleId] = _atomsArray;
        _isTriple[tripleId] = true;

        // Set the counter triple mappings.
        _isTriple[counterTripleId] = true;
        _triples[counterTripleId] = _atomsArray;
        _tripleIdFromCounterId[counterTripleId] = tripleId;
    }

    /* =================================================== */
    /*                       Deposit                       */
    /* =================================================== */

    /// @inheritdoc IMultiVault
    function deposit(
        address receiver,
        bytes32 termId,
        uint256 curveId,
        uint256 minShares
    )
        external
        payable
        whenNotPaused
        nonReentrant
        returns (uint256)
    {
        if (!_isApprovedToDeposit(msg.sender, receiver)) {
            revert MultiVault_SenderNotApproved();
        }

        _addUtilization(receiver, int256(msg.value));

        return _processDeposit(msg.sender, receiver, termId, curveId, msg.value, minShares);
    }

    /// @inheritdoc IMultiVault
    function depositBatch(
        address receiver,
        bytes32[] calldata termIds,
        uint256[] calldata curveIds,
        uint256[] calldata assets,
        uint256[] calldata minShares
    )
        external
        payable
        whenNotPaused
        nonReentrant
        returns (uint256[] memory shares)
    {
        uint256 _assetsSum = _validatePayment(assets);
        uint256 length = termIds.length;

        if (length == 0 || length > MAX_BATCH_SIZE) {
            revert MultiVault_InvalidArrayLength();
        }

        shares = new uint256[](length);

        if (length != curveIds.length || length != assets.length || length != minShares.length) {
            revert MultiVault_ArraysNotSameLength();
        }

        if (!_isApprovedToDeposit(msg.sender, receiver)) {
            revert MultiVault_SenderNotApproved();
        }

        for (uint256 i = 0; i < length;) {
            shares[i] = _processDeposit(msg.sender, receiver, termIds[i], curveIds[i], assets[i], minShares[i]);
            unchecked {
                ++i;
            }
        }

        _addUtilization(receiver, int256(_assetsSum));

        return shares;
    }

    /// @notice Internal utility function to process a deposit
    /// @param sender The address of the sender
    /// @param receiver The address of the receiver
    /// @param termId The ID of the atom or triple
    /// @param curveId The ID of the bonding curve
    /// @param assets The amount of assets to deposit
    /// @param minShares The minimum amount of shares to receive
    /// @return sharesForReceiver The amount of shares minted for the receiver
    function _processDeposit(
        address sender,
        address receiver,
        bytes32 termId,
        uint256 curveId,
        uint256 assets,
        uint256 minShares
    )
        internal
        returns (uint256)
    {
        // --- validations independent of vault type ---
        _validateMinDeposit(assets);

        // --- discover vault type and basic flags up front ---
        VaultType _vaultType = _getVaultType(termId);
        bool isNew = _isNewVault(termId, curveId);
        bool isDefault = curveId == bondingCurveConfig.defaultCurveId;

        // --- triple-only invariants before any state changes ---
        if (_vaultType != VaultType.ATOM) {
            if (_hasCounterStake(termId, curveId, receiver)) revert MultiVault_HasCounterStake();
            if (isNew && _isCounterTriple(termId)) revert MultiVault_CannotDirectlyInitializeCounterTriple();
        }

        // default curve vaults must be created via createAtoms/createTriples
        if (isNew && isDefault) {
            revert MultiVault_DefaultCurveMustBeInitializedViaCreatePaths();
        }

        /* --- Calculate final shares and assets after fees --- */
        (uint256 sharesForReceiver, uint256 assetsAfterMinSharesCost, uint256 assetsAfterFees) =
            _calculateDeposit(termId, curveId, assets, _vaultType == VaultType.ATOM);

        /* --- Slippage check --- */
        _validateMinShares(
            termId, curveId, assets, sharesForReceiver, assetsAfterMinSharesCost, assetsAfterFees, minShares
        );

        /* --- Accumulate dynamic fees --- */
        _accumulateVaultProtocolFees(assetsAfterMinSharesCost);

        /* --- Add entry fee to vault (Protocol Owned) --- */
<<<<<<< HEAD
        if (!isNew) {
            _increaseProRataVaultAssets(termId, _feeOnRaw(assetsAfterMinSharesCost, vaultFees.entryFee), _vaultType);
=======
        if (_shouldChargeFees(termId)) {
            _increaseProRataVaultAssets(termId, _feeOnRaw(assets, vaultFees.entryFee), _vaultType);
>>>>>>> 2f846952
        }

        /* --- Apply atom or triple specific fees --- */
        if (_vaultType == VaultType.ATOM) {
            _accumulateAtomWalletFees(termId, assetsAfterMinSharesCost);
        } else {
<<<<<<< HEAD
            _increaseProRataVaultsAssets(
                termId, _feeOnRaw(assetsAfterMinSharesCost, tripleConfig.atomDepositFractionForTriple)
            );
=======
            if (_shouldChargeAtomDepositFraction(termId)) {
                _increaseProRataVaultsAssets(termId, _feeOnRaw(assets, tripleConfig.atomDepositFractionForTriple));
            }
>>>>>>> 2f846952
        }

        uint256 userBalanceAfter;

        // --- user accounting (returns the user's total balance after mint) ---
        if (isNew && !isDefault) {
            userBalanceAfter =
                _updateVaultOnCreation(receiver, termId, curveId, assetsAfterFees, sharesForReceiver, _vaultType);

            if (_vaultType != VaultType.ATOM) {
                bytes32 _counterTripleId = _calculateCounterTripleId(termId);

                /* --- Initialize the counter vault with min shares --- */
                _initializeCounterTripleVault(_counterTripleId, curveId);
            }
        } else {
            userBalanceAfter =
                _updateVaultOnDeposit(receiver, termId, curveId, assetsAfterFees, sharesForReceiver, _vaultType);
        }

        emit Deposited(
            sender, receiver, termId, curveId, assets, assetsAfterFees, sharesForReceiver, userBalanceAfter, _vaultType
        );

        return sharesForReceiver;
    }

    /* =================================================== */
    /*                        Redeem                       */
    /* =================================================== */

    /// @inheritdoc IMultiVault
    function redeem(
        address receiver,
        bytes32 termId,
        uint256 curveId,
        uint256 shares,
        uint256 minAssets
    )
        external
        whenNotPaused
        nonReentrant
        returns (uint256)
    {
        if (!_isApprovedToRedeem(msg.sender, receiver)) {
            revert MultiVault_RedeemerNotApproved();
        }

        (uint256 rawAssetsBeforeFees, uint256 assetsAfterFees) =
            _processRedeem(msg.sender, receiver, termId, curveId, shares, minAssets);
        _removeUtilization(receiver, int256(rawAssetsBeforeFees));

        return assetsAfterFees;
    }

    /// @inheritdoc IMultiVault
    function redeemBatch(
        address receiver,
        bytes32[] calldata termIds,
        uint256[] calldata curveIds,
        uint256[] calldata shares,
        uint256[] calldata minAssets
    )
        external
        whenNotPaused
        nonReentrant
        returns (uint256[] memory received)
    {
        if (termIds.length == 0 || termIds.length > MAX_BATCH_SIZE) {
            revert MultiVault_InvalidArrayLength();
        }

        received = new uint256[](termIds.length);

        if (termIds.length != curveIds.length || termIds.length != shares.length || termIds.length != minAssets.length)
        {
            revert MultiVault_ArraysNotSameLength();
        }

        if (!_isApprovedToRedeem(msg.sender, receiver)) {
            revert MultiVault_SenderNotApproved();
        }

        uint256 _totalAssetsBeforeFees;
        for (uint256 i = 0; i < termIds.length;) {
            (uint256 assetsBeforeFees, uint256 assetsAfterFees) =
                _processRedeem(msg.sender, receiver, termIds[i], curveIds[i], shares[i], minAssets[i]);
            _totalAssetsBeforeFees += assetsBeforeFees;
            received[i] = assetsAfterFees;
            unchecked {
                ++i;
            }
        }

        _removeUtilization(receiver, int256(_totalAssetsBeforeFees));

        return received;
    }

    /// @notice Internal utility function to process a redemption
    /// @param sender The address of the sender
    /// @param receiver The address of the receiver
    /// @param termId The ID of the atom or triple
    /// @param curveId The ID of the bonding curve
    /// @param shares The amount of shares to redeem
    /// @param minAssets The minimum amount of assets to receive after fees
    /// @return rawAssetsBeforeFees The raw assets before fees
    /// @return assetsAfterFees The assets after fees
    function _processRedeem(
        address sender,
        address receiver,
        bytes32 termId,
        uint256 curveId,
        uint256 shares,
        uint256 minAssets
    )
        internal
        returns (uint256, uint256)
    {
        VaultType _vaultType = _getVaultType(termId);
        bool _isAtom = _vaultType == VaultType.ATOM;

        _validateRedeem(termId, curveId, receiver, shares, minAssets);

        uint256 rawAssetsBeforeFees = _convertToAssets(termId, curveId, shares);

        (uint256 assetsAfterFees,) = _calculateRedeem(termId, curveId, shares);

        /* --- Accumulate fees for all vault types --- */
        _accumulateVaultProtocolFees(rawAssetsBeforeFees);

        /* --- Add vault and triple fees to vault (Protocol Owned) --- */
        if (_shouldChargeExitFees(termId, curveId, shares)) {
            _increaseProRataVaultAssets(termId, _feeOnRaw(rawAssetsBeforeFees, vaultFees.exitFee), _vaultType);
        }

        /* --- Release user assets after fees from vault (User Owned) --- */
        uint256 userSharesAfter =
            _updateVaultOnRedeem(receiver, termId, curveId, rawAssetsBeforeFees, shares, _vaultType);

        Address.sendValue(payable(receiver), assetsAfterFees);

        emit Redeemed(
            sender,
            receiver,
            termId,
            curveId,
            shares,
            userSharesAfter,
            assetsAfterFees, // net assets sent to user
            rawAssetsBeforeFees - assetsAfterFees, // total fees charged
            _vaultType
        );

        return (rawAssetsBeforeFees, assetsAfterFees);
    }

    /* =================================================== */
    /*                       Wallet                        */
    /* =================================================== */

    /// @inheritdoc IMultiVault
    function claimAtomWalletDepositFees(bytes32 termId) external nonReentrant {
        address atomWalletAddress = _computeAtomWalletAddr(termId);

        // Restrict access to the associated atom wallet
        if (msg.sender != atomWalletAddress) {
            revert MultiVault_OnlyAssociatedAtomWallet();
        }

        uint256 accumulatedFeesForAtomWallet = accumulatedAtomWalletDepositFees[atomWalletAddress];

        // Transfer accumulated fees to the atom wallet owner
        if (accumulatedFeesForAtomWallet > 0) {
            accumulatedAtomWalletDepositFees[atomWalletAddress] = 0;
            address atomWalletOwner = IAtomWallet(payable(atomWalletAddress)).owner();

            Address.sendValue(payable(atomWalletOwner), accumulatedFeesForAtomWallet);

            emit AtomWalletDepositFeesClaimed(termId, atomWalletOwner, accumulatedFeesForAtomWallet);
        }
    }

    /* =================================================== */
    /*                        Protocol                     */
    /* =================================================== */

    /// @inheritdoc IMultiVault
    function pause() external onlyRole(DEFAULT_ADMIN_ROLE) whenNotPaused {
        _pause();
    }

    /// @inheritdoc IMultiVault
    function unpause() external onlyRole(DEFAULT_ADMIN_ROLE) whenPaused {
        _unpause();
    }

    /// @inheritdoc IMultiVault
    function setGeneralConfig(GeneralConfig memory _generalConfig) external onlyRole(DEFAULT_ADMIN_ROLE) {
        _setGeneralConfig(_generalConfig);
        emit GeneralConfigUpdated(
            _generalConfig.admin,
            _generalConfig.protocolMultisig,
            _generalConfig.feeDenominator,
            _generalConfig.trustBonding,
            _generalConfig.minDeposit,
            _generalConfig.minShare,
            _generalConfig.atomDataMaxLength,
            _generalConfig.feeThreshold
        );
    }

    /// @inheritdoc IMultiVault
    function setAtomConfig(AtomConfig memory _atomConfig) external onlyRole(DEFAULT_ADMIN_ROLE) {
        atomConfig = _atomConfig;
        emit AtomConfigUpdated(_atomConfig.atomCreationProtocolFee, _atomConfig.atomWalletDepositFee);
    }

    /// @inheritdoc IMultiVault
    function setTripleConfig(TripleConfig memory _tripleConfig) external onlyRole(DEFAULT_ADMIN_ROLE) {
        tripleConfig = _tripleConfig;
        emit TripleConfigUpdated(
            _tripleConfig.tripleCreationProtocolFee,
            _tripleConfig.atomDepositFractionForTriple
        );
    }

    /// @inheritdoc IMultiVault
    function setWalletConfig(WalletConfig memory _walletConfig) external onlyRole(DEFAULT_ADMIN_ROLE) {
        walletConfig = _walletConfig;
        emit WalletConfigUpdated(
            _walletConfig.entryPoint,
            _walletConfig.atomWarden,
            _walletConfig.atomWalletBeacon,
            _walletConfig.atomWalletFactory
        );
    }

    /// @inheritdoc IMultiVault
    function setVaultFees(VaultFees memory _vaultFees) external onlyRole(DEFAULT_ADMIN_ROLE) {
        vaultFees = _vaultFees;
        emit VaultFeesUpdated(_vaultFees.entryFee, _vaultFees.exitFee, _vaultFees.protocolFee);
    }

    /// @inheritdoc IMultiVault
    function setBondingCurveConfig(BondingCurveConfig memory _bondingCurveConfig)
        external
        onlyRole(DEFAULT_ADMIN_ROLE)
    {
        bondingCurveConfig = _bondingCurveConfig;
        emit BondingCurveConfigUpdated(_bondingCurveConfig.registry, _bondingCurveConfig.defaultCurveId);
    }

    /// @inheritdoc IMultiVault
    function sweepAccumulatedProtocolFees(uint256 epoch) external {
        _claimAccumulatedProtocolFees(epoch);
    }

    /* =================================================== */
    /*                    Accumulators                     */
    /* =================================================== */

    /// @dev Increase the accumulated protocol fees in a given epoch by a percentage of the raw assets
    /// @param _assets the raw amount of assets to calculate fees on
    function _accumulateVaultProtocolFees(uint256 _assets) internal {
        uint256 _fees = _feeOnRaw(_assets, vaultFees.protocolFee);
        uint256 epoch = _currentEpoch();
        accumulatedProtocolFees[epoch] += _fees;
        emit ProtocolFeeAccrued(epoch, msg.sender, _fees);
    }

    /// @dev Increase the accumulated protocol fees in a given epoch by an absolute amount
    /// @param _assets the absolute amount of assets to add to the accumulated protocol fees
    function _accumulateStaticProtocolFees(uint256 _assets) internal {
        uint256 epoch = _currentEpoch();
        accumulatedProtocolFees[epoch] += _assets;
        emit ProtocolFeeAccrued(epoch, msg.sender, _assets);
    }

    /// @dev Increase the accumulated atom wallet fees
    /// @param _termId the atom ID
    /// @param _assets the number of assets to calculate fees on
    /// @return atomWalletAddress the address of the atom wallet for the given atom ID
    function _accumulateAtomWalletFees(bytes32 _termId, uint256 _assets) internal returns (address) {
        address atomWalletAddress = _computeAtomWalletAddr(_termId);
        uint256 atomWalletDepositFee = _feeOnRaw(_assets, atomConfig.atomWalletDepositFee);
        accumulatedAtomWalletDepositFees[atomWalletAddress] += atomWalletDepositFee;
        emit AtomWalletDepositFeeCollected(_termId, msg.sender, atomWalletDepositFee);
        return atomWalletAddress;
    }

    /* =================================================== */
    /*                    Calculate                        */
    /* =================================================== */

    /// @dev calculates the assets received after fees and shares minted for a given deposit
    /// @param termId the atom or triple ID
    /// @param curveId the bonding curve ID
    /// @param assets the number of assets to deposit
    /// @param isAtomVault whether the vault is an atom or triple vault
    /// @return shares the number of shares that would be minted for the deposit
    /// @return assetsAfterMinSharesCost the assets remaining after min shares cost (if applicable)
    /// @return assetsAfterFees the assets remaining after all fees
    function _calculateDeposit(
        bytes32 termId,
        uint256 curveId,
        uint256 assets,
        bool isAtomVault
    )
        internal
        view
        returns (uint256 shares, uint256 assetsAfterMinSharesCost, uint256 assetsAfterFees)
    {
        if (isAtomVault) {
            return _calculateAtomDeposit(termId, curveId, assets);
        } else {
            return _calculateTripleDeposit(termId, curveId, assets);
        }
    }

    /// @dev calculates the assets received after fees and shares minted for a given creation deposit
    /// @param termId the atom or triple ID
    /// @param assets the number of assets to deposit
    /// @return shares the number of shares that would be minted for the deposit
    /// @return assetsAfterFixedFees the assets remaining after fixed fees (atom/triple cost)
    /// @return assetsAfterFees the assets remaining after all fees
    function _calculateAtomCreate(
        bytes32 termId,
        uint256 assets
    )
        internal
        view
        returns (uint256 shares, uint256 assetsAfterFixedFees, uint256 assetsAfterFees)
    {
        uint256 curveId = bondingCurveConfig.defaultCurveId;
        uint256 atomCost = _getAtomCost();

        if (assets < atomCost) {
            revert MultiVault_InsufficientAssets();
        }

        assetsAfterFixedFees = assets - atomCost;

        uint256 protocolFee = _feeOnRaw(assetsAfterFixedFees, vaultFees.protocolFee);
        uint256 atomWalletDepositFee = _feeOnRaw(assetsAfterFixedFees, atomConfig.atomWalletDepositFee);

        assetsAfterFees = assetsAfterFixedFees - protocolFee - atomWalletDepositFee;
        shares = _convertToShares(termId, curveId, assetsAfterFees);

        return (shares, assetsAfterFixedFees, assetsAfterFees);
    }

    /// @dev calculates the assets received after fees and shares minted for a given deposit
    /// @param termId the atom or triple ID
    /// @param curveId the bonding curve ID
    /// @param assets the number of assets to deposit
    /// @return shares the number of shares that would be minted for the deposit
    /// @return assetsAfterFees the assets remaining after all fees
    function _calculateAtomDeposit(
        bytes32 termId,
        uint256 curveId,
        uint256 assets // assets before any fees
    )
        internal
        view
        returns (uint256, uint256, uint256)
    {
        uint256 assetsAfterFees;
        uint256 assetsAfterMinSharesCost = assets;

        // Account for the minShare cost
        if (_isNewVault(termId, curveId)) {
            uint256 minShareCost = _minShareCostFor(VaultType.ATOM, curveId);
            if (assets <= minShareCost) revert MultiVault_DepositTooSmallToCoverMinShares();
            assetsAfterMinSharesCost -= minShareCost;
        }

<<<<<<< HEAD
        uint256 protocolFee = _feeOnRaw(assetsAfterMinSharesCost, vaultFees.protocolFee);
        uint256 entryFee = _isNewVault(termId, curveId) ? 0 : _feeOnRaw(assetsAfterMinSharesCost, vaultFees.entryFee); // waive
            // entry fee on
            // brand-new vaults
        uint256 atomWalletDepositFee = _feeOnRaw(assetsAfterMinSharesCost, atomConfig.atomWalletDepositFee);

        assetsAfterFees = assetsAfterMinSharesCost - protocolFee - entryFee - atomWalletDepositFee;
=======
        uint256 protocolFee = _feeOnRaw(base, vaultFees.protocolFee);
        uint256 entryFee = _shouldChargeFees(termId) ? _feeOnRaw(base, vaultFees.entryFee) : 0;
        uint256 atomWalletDepositFee = _feeOnRaw(base, atomConfig.atomWalletDepositFee);
>>>>>>> 2f846952

        // If it's an initial deposit into a non-default curve vault, we calculate user's shares as if minShare was
        // already minted
        uint256 shares = _isNewVault(termId, curveId)
            ? IBondingCurveRegistry(bondingCurveConfig.registry).previewDeposit(
                assetsAfterFees, _minAssetsForCurve(curveId, generalConfig.minShare), generalConfig.minShare, curveId
            )
            : _convertToShares(termId, curveId, assetsAfterFees);
        return (shares, assetsAfterMinSharesCost, assetsAfterFees);
    }

    /// @dev calculates the assets received after fees and shares minted for a given creation deposit
    /// @param termId the atom or triple ID
    /// @param assets the number of assets to deposit
    /// @return shares the number of shares that would be minted for the deposit
    /// @return assetsAfterFixedFees the assets remaining after fixed fees (atom/triple cost)
    /// @return assetsAfterFees the assets remaining after all fees
    function _calculateTripleCreate(bytes32 termId, uint256 assets) internal view returns (uint256, uint256, uint256) {
        uint256 curveId = bondingCurveConfig.defaultCurveId;
        uint256 tripleCost = _getTripleCost();

        if (assets < tripleCost) {
            revert MultiVault_InsufficientAssets();
        }

        uint256 assetsAfterFixedFees = assets - tripleCost;

        uint256 protocolFee = _feeOnRaw(assetsAfterFixedFees, vaultFees.protocolFee);
        uint256 atomDepositFraction = _shouldChargeAtomDepositFraction(termId)
            ? _feeOnRaw(assetsAfterFixedFees, tripleConfig.atomDepositFractionForTriple)
            : 0;

        uint256 assetsAfterFees = assetsAfterFixedFees - protocolFee - atomDepositFraction;
        uint256 shares = _convertToShares(termId, curveId, assetsAfterFees);

        return (shares, assetsAfterFixedFees, assetsAfterFees);
    }

    /// @dev calculates the assets received after fees and shares minted for a given deposit
    /// @param termId the atom or triple ID
    /// @param curveId the bonding curve ID
    /// @param assets the number of assets to deposit
    /// @return shares the number of shares that would be minted for the deposit
    /// @return assetsAfterFees the assets remaining after all fees
    function _calculateTripleDeposit(
        bytes32 termId,
        uint256 curveId,
        uint256 assets // assets before any fees
    )
        internal
        view
        returns (uint256, uint256, uint256)
    {
        uint256 assetsAfterFees;
        uint256 assetsAfterMinSharesCost = assets;

        if (_isNewVault(termId, curveId) && _isCounterTriple(termId)) {
            revert MultiVault_CannotDirectlyInitializeCounterTriple();
        }

        // Account for the minShare cost
        if (_isNewVault(termId, curveId)) {
            uint256 minShareCost = _minShareCostFor(VaultType.TRIPLE, curveId);
            if (assets <= minShareCost) revert MultiVault_DepositTooSmallToCoverMinShares();
            assetsAfterMinSharesCost -= minShareCost;
        }

<<<<<<< HEAD
        uint256 protocolFee = _feeOnRaw(assetsAfterMinSharesCost, vaultFees.protocolFee);
        // no entry fees on brand-new vaults
        uint256 entryFee = _isNewVault(termId, curveId) ? 0 : _feeOnRaw(assetsAfterMinSharesCost, vaultFees.entryFee);
        uint256 atomDepositFraction = _feeOnRaw(assetsAfterMinSharesCost, tripleConfig.atomDepositFractionForTriple);

        assetsAfterFees = assetsAfterMinSharesCost - protocolFee - entryFee - atomDepositFraction;
=======
        uint256 protocolFee = _feeOnRaw(base, vaultFees.protocolFee);
        uint256 entryFee = _shouldChargeFees(termId) ? _feeOnRaw(base, vaultFees.entryFee) : 0;
        uint256 atomDepositFraction =
            _shouldChargeAtomDepositFraction(termId) ? _feeOnRaw(base, tripleConfig.atomDepositFractionForTriple) : 0;
>>>>>>> 2f846952

        // If it's an initial deposit into a non-default curve vault, we calculate user's shares as if minShare was
        // already minted
        uint256 shares = _isNewVault(termId, curveId)
            ? IBondingCurveRegistry(bondingCurveConfig.registry).previewDeposit(
                assetsAfterFees, _minAssetsForCurve(curveId, generalConfig.minShare), generalConfig.minShare, curveId
            )
            : _convertToShares(termId, curveId, assetsAfterFees);
        return (shares, assetsAfterMinSharesCost, assetsAfterFees);
    }

    /// @dev calculates the assets received after fees and shares burned for a given share redemption
    /// @param _termId the atom or triple ID
    /// @param _curveId the bonding curve ID
    /// @param _shares the number of shares to redeem
    /// @return assetsAfterFees the assets remaining after all fees
    /// @return sharesUsed the number of shares that would be burned for the redemption
    function _calculateRedeem(
        bytes32 _termId,
        uint256 _curveId,
        uint256 _shares
    )
        internal
        view
        returns (uint256, uint256)
    {
        uint256 assets = _convertToAssets(_termId, _curveId, _shares);

        uint256 protocolFee = _feeOnRaw(assets, vaultFees.protocolFee);
        uint256 exitFee = _shouldChargeExitFees(_termId, _curveId, _shares) ? _feeOnRaw(assets, vaultFees.exitFee) : 0;

        uint256 assetsAfterFees = assets - protocolFee - exitFee;

        return (assetsAfterFees, _shares);
    }

    /* =================================================== */
    /*                      Pro Rata                       */
    /* =================================================== */

    /// @dev Increases the total assets of the pro-rata vaults for each atom in a triple
    /// @param tripleId the triple ID
    /// @param amount the amount to increase the total assets by
    /// @notice the amount is split equally among the three atom vaults, any negligible dust amount stays in the
    /// contract
    function _increaseProRataVaultsAssets(bytes32 tripleId, uint256 amount) internal {
        (bytes32 subjectId, bytes32 predicateId, bytes32 objectId) = _getTriple(tripleId);

        uint256 amountPerAtom = amount / 3; // negligible dust amount stays in the contract (i.e. only one or a few wei)

        _increaseProRataVaultAssets(subjectId, amountPerAtom, VaultType.ATOM);
        _increaseProRataVaultAssets(predicateId, amountPerAtom, VaultType.ATOM);
        _increaseProRataVaultAssets(objectId, amountPerAtom, VaultType.ATOM);
    }

    /// @dev Increases the total assets of the pro-rata vault for a given termId and curveId
    /// @param termId the atom or triple ID
    /// @param amount the amount to increase the total assets by
    /// @param vaultType the type of vault (ATOM, TRIPLE, COUNTER_TRIPLE)
    function _increaseProRataVaultAssets(bytes32 termId, uint256 amount, VaultType vaultType) internal {
        uint256 curveId = bondingCurveConfig.defaultCurveId;
        VaultState storage vaultState = _vaults[termId][curveId];
        _setVaultTotals(termId, curveId, vaultState.totalAssets + amount, vaultState.totalShares, vaultType);
    }

    /* =================================================== */
    /*                 INTERNAL FUNCTIONS                  */
    /* =================================================== */

    /// @dev internal function to compute the address of the atom wallet for a given atom ID
    /// @param atomId the atom ID
    /// @return the address of the atom wallet
    function _computeAtomWalletAddr(bytes32 atomId) internal view returns (address) {
        return IAtomWalletFactory(walletConfig.atomWalletFactory).computeAtomWalletAddr(atomId);
    }

    /// @dev internal function that returns the current epoch from the TrustBonding contract
    /// @return the current epoch number
    function _currentEpoch() internal view returns (uint256) {
        return ITrustBonding(generalConfig.trustBonding).currentEpoch();
    }

    /// @dev checks if a vault for the given termId and curveId is new (i.e. has never had shares minted)
    /// @param termId the atom or triple ID
    function _isTermCreated(bytes32 termId) internal view returns (bool) {
        return _atoms[termId].length > 0 || _isTriple[termId];
    }

    function _requireVaultType(bytes32 termId) internal view returns (bool isAtomType, VaultType vaultType) {
        vaultType = _getVaultType(termId);
        return (vaultType == VaultType.ATOM, vaultType);
    }

    /// @dev calculates the fee on a raw amount provided as input
    /// @param amount the raw amount to calculate the fee on
    function _feeOnRaw(uint256 amount, uint256 fee) internal view returns (uint256) {
        return amount.mulDivUp(fee, generalConfig.feeDenominator);
    }

    /// @dev checks if an atom with the given termId exists
    /// @param termId the atom ID
    function _requireAtom(bytes32 termId) internal view {
        if (_atoms[termId].length == 0) {
            revert MultiVault_AtomDoesNotExist(termId);
        }
    }

    /// @dev checks if a triple with the given termId already exists
    /// @param termId the triple ID
    /// @param subjectId the subject atom ID
    /// @param predicateId the predicate atom ID
    /// @param objectId the object atom ID
    /// @notice reverts if the triple already exists
    function _tripleExists(bytes32 termId, bytes32 subjectId, bytes32 predicateId, bytes32 objectId) internal view {
        if (_triples[termId][0] != bytes32(0)) {
            revert MultiVault_TripleExists(termId, subjectId, predicateId, objectId);
        }
    }

    /// @dev checks if the receiver has any shares in the opposite side of a triple vault
    /// @param tripleId the triple ID
    /// @param curveId the bonding curve ID
    /// @param receiver the address to check for counter stake
    /// @return true if the receiver has shares in the opposite side of the triple, false otherwise
    function _hasCounterStake(bytes32 tripleId, uint256 curveId, address receiver) internal view returns (bool) {
        if (!_isTriple[tripleId]) {
            revert MultiVault_TermNotTriple();
        }

        // Find the "other side" of this triple
        bytes32 oppositeId = _getInverseTripleId(tripleId);

        return _vaults[oppositeId][curveId].balanceOf[receiver] > 0;
    }

    /// @dev calculates the number of shares that would be received for a given asset deposit into a vault of a given
    /// curve
    /// @param termId the atom or triple ID
    /// @param curveId the bonding curve ID
    /// @param assets the amount of assets to deposit
    /// @return the number of shares that would be received
    function _convertToShares(bytes32 termId, uint256 curveId, uint256 assets) internal view returns (uint256) {
        IBondingCurveRegistry bcRegistry = IBondingCurveRegistry(bondingCurveConfig.registry);
        return bcRegistry.previewDeposit(
            assets, _vaults[termId][curveId].totalAssets, _vaults[termId][curveId].totalShares, curveId
        );
    }

    /// @dev calculates the amount of assets that would be received for a given share redemption from a vault of a given
    /// curve
    /// @param termId the atom or triple ID
    /// @param curveId the bonding curve ID
    /// @param shares the amount of shares to redeem
    /// @return the amount of assets that would be received
    function _convertToAssets(bytes32 termId, uint256 curveId, uint256 shares) internal view returns (uint256) {
        IBondingCurveRegistry bcRegistry = IBondingCurveRegistry(bondingCurveConfig.registry);
        return bcRegistry.previewRedeem(
            shares, _vaults[termId][curveId].totalShares, _vaults[termId][curveId].totalAssets, curveId
        );
    }

    /// @dev Initializes the counter triple vault with min shares minted to the burn address
    /// @param counterTripleId the ID of the counter triple
    /// @param curveId the bonding curve ID
    function _initializeCounterTripleVault(bytes32 counterTripleId, uint256 curveId) internal {
        VaultState storage vaultState = _vaults[counterTripleId][curveId];
        uint256 minShare = generalConfig.minShare;

        _setVaultTotals(
            counterTripleId,
            curveId,
            vaultState.totalAssets + _minAssetsForCurve(curveId, minShare),
            vaultState.totalShares + minShare,
            VaultType.COUNTER_TRIPLE
        );

        // Mint min shares to the burn address for the counter vault
        _mint(BURN_ADDRESS, counterTripleId, curveId, minShare);
    }

    /// @dev mint vault shares to address `to`
    /// @param to address to mint shares to
    /// @param termId atom or triple ID to mint shares for (term)
    /// @param curveId bonding curve ID to mint shares for
    /// @param amount amount of shares to mint
    function _mint(address to, bytes32 termId, uint256 curveId, uint256 amount) internal returns (uint256) {
        _vaults[termId][curveId].balanceOf[to] += amount;
        return _vaults[termId][curveId].balanceOf[to];
    }

    /// @dev burn `amount` vault shares from address `from`
    /// @param from address to burn shares from
    /// @param termId atom or triple ID to burn shares from (term)
    /// @param curveId bonding curve ID to burn shares from
    /// @param amount amount of shares to burn
    function _burn(address from, bytes32 termId, uint256 curveId, uint256 amount) internal returns (uint256) {
        if (from == address(0)) revert MultiVault_BurnFromZeroAddress();

        mapping(address => uint256) storage balances = _vaults[termId][curveId].balanceOf;
        uint256 fromBalance = balances[from];

        if (fromBalance < amount) {
            revert MultiVault_BurnInsufficientBalance();
        }

        uint256 newBalance;
        unchecked {
            newBalance = fromBalance - amount;
            balances[from] = newBalance;
        }

        return newBalance;
    }

    /// @dev Adds the new utilization of the system and the user
    /// @param user the address of the user
    /// @param totalValue the total value of the deposit
    function _addUtilization(address user, int256 totalValue) internal {
        // First, roll the user's old epoch usage forward so we adjust the current epoch’s usage
        _rollover(user);

        uint256 epoch = _currentEpoch();

        totalUtilization[epoch] += totalValue;
        emit TotalUtilizationAdded(epoch, totalValue, totalUtilization[epoch]);

        personalUtilization[user][epoch] += totalValue;
        emit PersonalUtilizationAdded(user, epoch, totalValue, personalUtilization[user][epoch]);

        // Mark lastActiveEpoch for the user
        lastActiveEpoch[user] = epoch;
    }

    /// @dev Removes the utilization of the system and the user
    /// @param user the address of the user
    /// @param amountToRemove the amount of utilization to remove
    function _removeUtilization(address user, int256 amountToRemove) internal {
        // First, roll the user's old epoch usage forward so we adjust the current epoch’s usage
        _rollover(user);

        uint256 epoch = _currentEpoch();

        totalUtilization[epoch] -= amountToRemove;
        emit TotalUtilizationRemoved(epoch, amountToRemove, totalUtilization[epoch]);

        personalUtilization[user][epoch] -= amountToRemove;
        emit PersonalUtilizationRemoved(user, epoch, amountToRemove, personalUtilization[user][epoch]);

        // Mark lastActiveEpoch for the user
        lastActiveEpoch[user] = epoch;
    }

    /// @dev Rollover utilization if needed: move leftover from old epoch to current epoch
    ///      and update the system utilization accordingly
    /// @param user the address of the user
    function _rollover(address user) internal {
        uint256 currentEpochLocal = _currentEpoch();
        uint256 userLastEpoch = lastActiveEpoch[user];

        // First, handle system-wide rollover if this is the first action in the new epoch
        if (currentEpochLocal > 0 && totalUtilization[currentEpochLocal] == 0) {
            // Roll over from the immediately previous epoch
            uint256 previousEpoch = currentEpochLocal - 1;
            if (totalUtilization[previousEpoch] != 0) {
                totalUtilization[currentEpochLocal] = totalUtilization[previousEpoch];
            }
        }

        // Then handle user-specific rollover
        if (userLastEpoch == 0 || userLastEpoch == currentEpochLocal) {
            // First ever action by this user, or already active in current epoch; no rollover needed
            return;
        }

        // User's first action in a new epoch - roll over their personal utilization from their respective last active
        // epoch
        if (personalUtilization[user][currentEpochLocal] == 0) {
            personalUtilization[user][currentEpochLocal] = personalUtilization[user][userLastEpoch];
        }
    }

    /// @dev collects the accumulated protocol fees and transfers them to the protocol multisig
    /// @param epoch the epoch to claim the protocol fees for
    function _claimAccumulatedProtocolFees(uint256 epoch) internal {
        uint256 protocolFees = accumulatedProtocolFees[epoch];
        if (protocolFees == 0) return;

        accumulatedProtocolFees[epoch] = 0;

        Address.sendValue(payable(generalConfig.protocolMultisig), protocolFees);

        emit ProtocolFeeTransferred(epoch, generalConfig.protocolMultisig, protocolFees);
    }

    /// @dev Updates the vault state on creation of a new vault
    /// @param receiver the address of the user receiving shares
    /// @param termId the atom or triple ID
    /// @param curveId the bonding curve ID
    /// @param assets the amount of assets being deposited
    /// @param shares the amount of shares being minted
    /// @param vaultType the type of the vault (ATOM, TRIPLE, COUNTER_TRIPLE)
    /// @return userSharesAfter the user's share balance after the creation
    function _updateVaultOnCreation(
        address receiver,
        bytes32 termId,
        uint256 curveId,
        uint256 assets,
        uint256 shares,
        VaultType vaultType
    )
        internal
        returns (uint256)
    {
        uint256 minShare = generalConfig.minShare;
        VaultState storage vaultState = _vaults[termId][curveId];

        _setVaultTotals(
            termId,
            curveId,
            vaultState.totalAssets + assets + _minAssetsForCurve(curveId, minShare),
            vaultState.totalShares + shares + minShare,
            vaultType
        );

        uint256 sharesTotal = _mint(receiver, termId, curveId, shares);

        // Mint min shares to the burn address. Once created, the vault can never have less than min shares.
        _mint(BURN_ADDRESS, termId, curveId, minShare);

        return sharesTotal;
    }

    /// @dev Updates the vault state on a deposit operation
    /// @param receiver the address of the user receiving shares
    /// @param termId the atom or triple ID
    /// @param curveId the bonding curve ID
    /// @param assets the amount of assets being deposited
    /// @param shares the amount of shares being minted
    /// @param _vaultType the type of the vault (ATOM, TRIPLE, COUNTER_TRIPLE)
    /// @return userSharesAfter the user's share balance after the deposit
    function _updateVaultOnDeposit(
        address receiver,
        bytes32 termId,
        uint256 curveId,
        uint256 assets,
        uint256 shares,
        VaultType _vaultType
    )
        internal
        returns (uint256)
    {
        _setVaultTotals(
            termId,
            curveId,
            _vaults[termId][curveId].totalAssets + assets,
            _vaults[termId][curveId].totalShares + shares,
            _vaultType
        );

        return _mint(receiver, termId, curveId, shares);
    }

    /// @dev Updates the vault state on a redeem operation
    /// @param sender the address of the user redeeming shares
    /// @param termId the atom or triple ID
    /// @param curveId the bonding curve ID
    /// @param assets the amount of assets being redeemed
    /// @param shares the amount of shares being redeemed
    /// @param vaultType the type of the vault (ATOM, TRIPLE, COUNTER_TRIPLE)
    /// @return userSharesAfter the user's share balance after the redeem
    function _updateVaultOnRedeem(
        address sender,
        bytes32 termId,
        uint256 curveId,
        uint256 assets,
        uint256 shares,
        VaultType vaultType
    )
        internal
        returns (uint256)
    {
        VaultState storage vaultState = _vaults[termId][curveId];

        _setVaultTotals(termId, curveId, vaultState.totalAssets - assets, vaultState.totalShares - shares, vaultType);

        return _burn(sender, termId, curveId, shares);
    }

    /// @dev Sets the total assets and shares for a given vault, and emits a SharePriceChanged event
    /// @param termId the atom or triple ID
    /// @param curveId the bonding curve ID
    /// @param totalAssets the new total assets for the vault
    /// @param totalShares the new total shares for the vault
    /// @param vaultType the type of the vault (ATOM, TRIPLE, COUNTER_TRIPLE)
    function _setVaultTotals(
        bytes32 termId,
        uint256 curveId,
        uint256 totalAssets,
        uint256 totalShares,
        VaultType vaultType
    )
        internal
    {
        VaultState storage vaultState = _vaults[termId][curveId];
        vaultState.totalAssets = totalAssets;
        vaultState.totalShares = totalShares;

        IBondingCurveRegistry registry = IBondingCurveRegistry(bondingCurveConfig.registry);
        uint256 price = registry.currentPrice(curveId, totalShares, totalAssets);

        emit SharePriceChanged(termId, curveId, price, totalAssets, totalShares, vaultType);
    }

    /// @dev Validate that a deposit meets the minimum deposit requirement
    /// @param _assets the amount of assets to deposit
    function _validateMinDeposit(uint256 _assets) internal view {
        if (_assets < generalConfig.minDeposit) {
            revert MultiVault_DepositBelowMinimumDeposit();
        }
    }

    /// @dev Validate the payment for a batch operation
    /// @param assets the array of asset amounts for each operation in the batch
    /// @return total the total amount of assets for the batch
    function _validatePayment(uint256[] calldata assets) internal view returns (uint256 total) {
        uint256 length = assets.length;

        if (length == 0 || length > MAX_BATCH_SIZE) {
            revert MultiVault_InvalidArrayLength();
        }
        for (uint256 i = 0; i < length;) {
            total += assets[i];
            unchecked {
                ++i;
            }
        }

        if (msg.value != total) {
            revert MultiVault_InsufficientBalance();
        }

        return total;
    }

    function _validateMinShares(
        bytes32 termId,
        uint256 curveId,
        uint256 assets,
        uint256 sharesForReceiver,
        uint256 assetsAfterMinSharesCost,
        uint256 assetsAfterFees,
        uint256 minSharesForReceiver
    )
        internal
        view
    {
        if (sharesForReceiver == 0) revert MultiVault_DepositOrRedeemZeroShares();

        uint256 maxAssets = IBondingCurveRegistry(bondingCurveConfig.registry).getCurveMaxAssets(curveId);
        uint256 minShareCost = assets - assetsAfterMinSharesCost;

        uint256 projectedAssets = _vaults[termId][curveId].totalAssets + minShareCost + assetsAfterFees;
        if (projectedAssets > maxAssets) revert MultiVault_ActionExceedsMaxAssets();

        if (sharesForReceiver < minSharesForReceiver) {
            revert MultiVault_SlippageExceeded();
        }
    }

    /// @dev Validate a redeem operation
    /// @param _termId the atom or triple ID
    /// @param _curveId the bonding curve ID
    /// @param _account the address of the account performing the redeem
    /// @param _shares the amount of shares to redeem
    /// @param _minAssets the minimum amount of assets to receive
    function _validateRedeem(
        bytes32 _termId,
        uint256 _curveId,
        address _account,
        uint256 _shares,
        uint256 _minAssets
    )
        internal
        view
    {
        if (_shares == 0) {
            revert MultiVault_DepositOrRedeemZeroShares();
        }

        if (_maxRedeem(_account, _termId, _curveId) < _shares) {
            revert MultiVault_InsufficientSharesInVault();
        }

        uint256 remainingShares = _vaults[_termId][_curveId].totalShares - _shares;
        if (remainingShares < generalConfig.minShare) {
            revert MultiVault_InsufficientRemainingSharesInVault(remainingShares);
        }

        (uint256 expectedAssets,) = _calculateRedeem(_termId, _curveId, _shares);

        if (expectedAssets < _minAssets) {
            revert MultiVault_SlippageExceeded();
        }
    }

    /// @notice Check if a sender is approved to deposit on behalf of a receiver
    /// @param sender The address of the sender
    /// @param receiver The address of the receiver
    /// @return bool Whether the sender is approved to deposit
    function _isApprovedToDeposit(address sender, address receiver) internal view returns (bool) {
        return sender == receiver || (approvals[receiver][sender] & uint8(ApprovalTypes.DEPOSIT)) != 0;
    }

    /// @notice Check if a sender is approved to redeem on behalf of a receiver
    /// @param sender The address of the sender
    /// @param receiver The address of the receiver
    /// @return bool Whether the sender is approved to redeem
    function _isApprovedToRedeem(address sender, address receiver) internal view returns (bool) {
        return sender == receiver || (approvals[receiver][sender] & uint8(ApprovalTypes.REDEMPTION)) != 0;
    }

    /// @notice Check if a vault is new (i.e. has no shares)
    /// @param termId The ID of the atom or triple
    /// @param curveId The ID of the bonding curve
    /// @return bool Whether the vault is new or not
    function _isNewVault(bytes32 termId, uint256 curveId) internal view returns (bool) {
        return _vaults[termId][curveId].totalShares == 0;
    }

    /// @notice Get the min shares cost for creating an atom or triple vault
    /// @param vaultType The type of vault
    /// @param curveId The ID of the bonding curve
    /// @return uint256 The min shares cost for a given vault
    function _minShareCostFor(VaultType vaultType, uint256 curveId) internal view returns (uint256) {
        uint256 minShareCost = _minAssetsForCurve(curveId, generalConfig.minShare);
        return vaultType == VaultType.ATOM ? minShareCost : minShareCost * 2;
    }

    /// @notice Get the amount of assets required to mint minShare shares for a given bonding curve
    /// @param curveId The ID of the bonding curve
    /// @param minShare The minimum shares required
    /// @return uint256 The amount of assets required to mint minShare shares
    function _minAssetsForCurve(uint256 curveId, uint256 minShare) internal view returns (uint256) {
        return IBondingCurveRegistry(bondingCurveConfig.registry).previewMint(minShare, 0, 0, curveId);
    }

    /// @notice Determine if fees should be charged based on the total shares in the default curve vault
    /// @dev This is put in place in order to avoid hyperinflating the share price on a default curve vault when flowing
    /// the fees from other curves to the default curve vault (entry fees, exit fees, or atom deposit fractions)
    /// @param termId The ID of the atom or triple
    /// @return bool Whether fees should be charged or not
    function _shouldChargeFees(bytes32 termId) internal view returns (bool) {
        uint256 defaultCurveId = bondingCurveConfig.defaultCurveId;
        uint256 totalShares = _vaults[termId][defaultCurveId].totalShares;
        if (totalShares < generalConfig.feeThreshold) return false;
        return true;
    }

    /// @notice Determine if exit fees should be charged based on the remaining total shares in the default curve vault
    /// after redemption
    /// @param termId The ID of the atom or triple
    /// @param curveId The ID of the bonding curve
    /// @param sharesToRedeem The number of shares to be redeemed
    /// @return bool Whether exit fees should be charged or not
    function _shouldChargeExitFees(
        bytes32 termId,
        uint256 curveId,
        uint256 sharesToRedeem
    )
        internal
        view
        returns (bool)
    {
        uint256 defaultCurveId = bondingCurveConfig.defaultCurveId;
        uint256 totalShares = _vaults[termId][defaultCurveId].totalShares;
        uint256 remainingSharesInDefaultVault;

        if (curveId == defaultCurveId) {
            remainingSharesInDefaultVault = sharesToRedeem >= totalShares ? 0 : totalShares - sharesToRedeem;
        } else {
            remainingSharesInDefaultVault = totalShares;
        }

        if (remainingSharesInDefaultVault < generalConfig.feeThreshold) return false;
        return true;
    }

    /// @notice Determine if the atom deposit fraction should be charged for a triple deposit
    /// @dev The atom deposit fraction is only charged if all three atoms in the triple should be charged fees (i.e. if
    /// their respective default curve vaults have enough shares already)
    /// @param tripleId The ID of the triple
    /// @return bool Whether the atom deposit fraction should be charged or not
    function _shouldChargeAtomDepositFraction(bytes32 tripleId) internal view returns (bool) {
        bytes32[3] memory atomIds = _triples[tripleId];
        return _shouldChargeFees(atomIds[0]) && _shouldChargeFees(atomIds[1]) &&  _shouldChargeFees(atomIds[2]);
    }

    /// @notice Get the maximum shares that can be redeemed by a user for a given vault
    /// @param sender The address of the user
    /// @param termId The ID of the atom or triple
    /// @param curveId The ID of the bonding curve
    function _maxRedeem(address sender, bytes32 termId, uint256 curveId) internal view returns (uint256) {
        return _vaults[termId][curveId].balanceOf[sender];
    }
}<|MERGE_RESOLUTION|>--- conflicted
+++ resolved
@@ -740,28 +740,17 @@
         _accumulateVaultProtocolFees(assetsAfterMinSharesCost);
 
         /* --- Add entry fee to vault (Protocol Owned) --- */
-<<<<<<< HEAD
-        if (!isNew) {
-            _increaseProRataVaultAssets(termId, _feeOnRaw(assetsAfterMinSharesCost, vaultFees.entryFee), _vaultType);
-=======
         if (_shouldChargeFees(termId)) {
             _increaseProRataVaultAssets(termId, _feeOnRaw(assets, vaultFees.entryFee), _vaultType);
->>>>>>> 2f846952
         }
 
         /* --- Apply atom or triple specific fees --- */
         if (_vaultType == VaultType.ATOM) {
             _accumulateAtomWalletFees(termId, assetsAfterMinSharesCost);
         } else {
-<<<<<<< HEAD
-            _increaseProRataVaultsAssets(
-                termId, _feeOnRaw(assetsAfterMinSharesCost, tripleConfig.atomDepositFractionForTriple)
-            );
-=======
             if (_shouldChargeAtomDepositFraction(termId)) {
                 _increaseProRataVaultsAssets(termId, _feeOnRaw(assets, tripleConfig.atomDepositFractionForTriple));
             }
->>>>>>> 2f846952
         }
 
         uint256 userBalanceAfter;
@@ -1139,19 +1128,11 @@
             assetsAfterMinSharesCost -= minShareCost;
         }
 
-<<<<<<< HEAD
-        uint256 protocolFee = _feeOnRaw(assetsAfterMinSharesCost, vaultFees.protocolFee);
-        uint256 entryFee = _isNewVault(termId, curveId) ? 0 : _feeOnRaw(assetsAfterMinSharesCost, vaultFees.entryFee); // waive
-            // entry fee on
-            // brand-new vaults
-        uint256 atomWalletDepositFee = _feeOnRaw(assetsAfterMinSharesCost, atomConfig.atomWalletDepositFee);
-
-        assetsAfterFees = assetsAfterMinSharesCost - protocolFee - entryFee - atomWalletDepositFee;
-=======
         uint256 protocolFee = _feeOnRaw(base, vaultFees.protocolFee);
         uint256 entryFee = _shouldChargeFees(termId) ? _feeOnRaw(base, vaultFees.entryFee) : 0;
         uint256 atomWalletDepositFee = _feeOnRaw(base, atomConfig.atomWalletDepositFee);
->>>>>>> 2f846952
+
+        assetsAfterFees = assetsAfterMinSharesCost - protocolFee - entryFee - atomWalletDepositFee;
 
         // If it's an initial deposit into a non-default curve vault, we calculate user's shares as if minShare was
         // already minted
@@ -1219,19 +1200,12 @@
             assetsAfterMinSharesCost -= minShareCost;
         }
 
-<<<<<<< HEAD
-        uint256 protocolFee = _feeOnRaw(assetsAfterMinSharesCost, vaultFees.protocolFee);
-        // no entry fees on brand-new vaults
-        uint256 entryFee = _isNewVault(termId, curveId) ? 0 : _feeOnRaw(assetsAfterMinSharesCost, vaultFees.entryFee);
-        uint256 atomDepositFraction = _feeOnRaw(assetsAfterMinSharesCost, tripleConfig.atomDepositFractionForTriple);
-
-        assetsAfterFees = assetsAfterMinSharesCost - protocolFee - entryFee - atomDepositFraction;
-=======
         uint256 protocolFee = _feeOnRaw(base, vaultFees.protocolFee);
         uint256 entryFee = _shouldChargeFees(termId) ? _feeOnRaw(base, vaultFees.entryFee) : 0;
         uint256 atomDepositFraction =
             _shouldChargeAtomDepositFraction(termId) ? _feeOnRaw(base, tripleConfig.atomDepositFractionForTriple) : 0;
->>>>>>> 2f846952
+
+        assetsAfterFees = assetsAfterMinSharesCost - protocolFee - entryFee - atomDepositFraction;
 
         // If it's an initial deposit into a non-default curve vault, we calculate user's shares as if minShare was
         // already minted
