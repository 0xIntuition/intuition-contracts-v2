--- conflicted
+++ resolved
@@ -1156,13 +1156,8 @@
             ? _feeOnRaw(assetsAfterFixedFees, tripleConfig.atomDepositFractionForTriple)
             : 0;
 
-<<<<<<< HEAD
         uint256 assetsAfterFees = assetsAfterFixedFees - protocolFee - atomDepositFraction;
         uint256 shares = _convertToShares(termId, _curveId, assetsAfterFees);
-=======
-        uint256 assetsAfterFees = assetsAfterFixedFees - protocolFee - entryFee - atomDepositFraction;
-        uint256 shares = _convertToShares(termId, curveId, assetsAfterFees);
->>>>>>> 77d61aca
 
         return (shares, assetsAfterFixedFees, assetsAfterFees);
     }
@@ -1689,15 +1684,12 @@
             revert MultiVault_InsufficientSharesInVault();
         }
 
-<<<<<<< HEAD
         (uint256 expectedAssets,) = _calculateRedeem(_termId, _curveId, _shares);
 
         if (expectedAssets < _minAssets) {
             revert MultiVault_SlippageExceeded();
         }
 
-=======
->>>>>>> 77d61aca
         uint256 remainingShares = _vaults[_termId][_curveId].totalShares - _shares;
         if (remainingShares < generalConfig.minShare) {
             revert MultiVault_InsufficientRemainingSharesInVault(remainingShares);
