--- conflicted
+++ resolved
@@ -1132,21 +1132,8 @@
     /* =================================================== */
 
     function _requireVaultType(bytes32 termId) internal view returns (bool isAtomType, VaultType vaultType) {
-<<<<<<< HEAD
         vaultType = getVaultType(termId);
         return (vaultType == VaultType.ATOM, vaultType);
-=======
-        bool _isAtom = isAtom(termId);
-        bool _isTripleVault = _isTriple[termId];
-        bool _isCounterTriple = isCounterTriple(termId);
-
-        if (!_isAtom && !_isTripleVault && !_isCounterTriple) {
-            revert MultiVault_TermDoesNotExist();
-        }
-
-        VaultType _vaultType = _isAtom ? VaultType.ATOM : _isCounterTriple ? VaultType.COUNTER_TRIPLE : VaultType.TRIPLE;
-        return (_isAtom, _vaultType);
->>>>>>> 8b1a8f5a
     }
 
     function _feeOnRaw(uint256 amount, uint256 fee) internal view returns (uint256) {
