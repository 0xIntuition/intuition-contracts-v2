--- conflicted
+++ resolved
@@ -291,19 +291,11 @@
         return keccak256(abi.encodePacked(TRIPLE_SALT, subjectId, predicateId, objectId));
     }
 
-<<<<<<< HEAD
-    /// @notice returns whether the supplied vault id is a triple
-    /// @param termId atom or triple (term) id to check
-    /// @return bool whether the supplied term id is a triple
-    function isTriple(bytes32 termId) public view returns (bool) {
-        return _isTriple[termId];
-=======
     /// @dev Internal function to calculate the counter triple id from the triple id
     /// @param tripleId The id of the triple
     /// @return id The calculated counter triple id
     function _calculateCounterTripleId(bytes32 tripleId) internal pure returns (bytes32) {
         return bytes32(keccak256(abi.encodePacked(COUNTER_SALT, tripleId)));
->>>>>>> 24cdf4a5
     }
 
     /// @dev Internal function to get the triple id from the given counter id
