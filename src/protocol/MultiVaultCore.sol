// SPDX-License-Identifier: BUSL-1.1
pragma solidity ^0.8.29;

import { Initializable } from "@openzeppelin/contracts-upgradeable/proxy/utils/Initializable.sol";

import { IMultiVault } from "src/interfaces/IMultiVault.sol";
import {
    IMultiVaultCore,
    GeneralConfig,
    AtomConfig,
    TripleConfig,
    WalletConfig,
    VaultFees,
    BondingCurveConfig
} from "src/interfaces/IMultiVaultCore.sol";

/**
 * @title  MultiVaultCore
 * @author 0xIntuition
 * @notice Core contract of the Intuition protocol. Manages atom state, triple state, and protocol configuration.
 */
abstract contract MultiVaultCore is Initializable, IMultiVault, IMultiVaultCore {
    /* =================================================== */
    /*                       CONSTANTS                     */
    /* =================================================== */

    /// @notice Salt used for counterfactual triples
    bytes32 public constant COUNTER_SALT = keccak256("COUNTER_SALT");

    /* =================================================== */
    /*                  STATE VARIABLES                    */
    /* =================================================== */

    /// @notice Total number of terms created
    uint256 public totalTermsCreated;

    /// @notice Configuration structs
    GeneralConfig public generalConfig;
    AtomConfig public atomConfig;
    TripleConfig public tripleConfig;
    WalletConfig public walletConfig;
    VaultFees public vaultFees;
    BondingCurveConfig public bondingCurveConfig;

    /*//////////////////////////////////////////////////////////////
                                Mappings
    //////////////////////////////////////////////////////////////*/

    /// @notice Mapping of atom id to atom data
    mapping(bytes32 atomId => bytes data) internal _atoms;

    /// @notice Mapping of triple id to the underlying atom ids
    mapping(bytes32 tripleId => bytes32[3] tripleAtomIds) internal _triples;

    /// @notice Mapping of term IDs to determine whether a term is a triple or not
    mapping(bytes32 termId => bool isTriple) internal _isTriple;

    /// @notice Mapping of counter triple IDs to the corresponding triple IDs
    mapping(bytes32 counterTripleId => bytes32 tripleId) internal _tripleIdFromCounterId;

    /*//////////////////////////////////////////////////////////////
                                Errors
    //////////////////////////////////////////////////////////////*/

    error MultiVaultCore_InvalidAdmin();

    error MultiVaultCore_AtomDoesNotExist(bytes32 termId);

    error MultiVaultCore_TripleDoesNotExist(bytes32 termId);

    error MultiVaultCore_TermDoesNotExist(bytes32 termId);

    /* =================================================== */
    /*                    INITIALIZER                      */
    /* =================================================== */

    /**
     * @notice Initializes the MultiVaultCore contract with the provided configuration structs
     * @param _generalConfig General configuration for the protocol
     * @param _atomConfig Configuration for atom creation and management
     * @param _tripleConfig Configuration for triple creation and management
     * @param _walletConfig Configuration for wallet management
     * @param _vaultFees Fees associated with vault operations
     * @param _bondingCurveConfig Configuration for bonding curves used in the protocol
     */
    function __MultiVaultCore_init(
        GeneralConfig memory _generalConfig,
        AtomConfig memory _atomConfig,
        TripleConfig memory _tripleConfig,
        WalletConfig memory _walletConfig,
        VaultFees memory _vaultFees,
        BondingCurveConfig memory _bondingCurveConfig
    )
        internal
        onlyInitializing
    {
        _setGeneralConfig(_generalConfig);
        atomConfig = _atomConfig;
        tripleConfig = _tripleConfig;
        walletConfig = _walletConfig;
        vaultFees = _vaultFees;
        bondingCurveConfig = _bondingCurveConfig;
    }

    /* =================================================== */
    /*                    HELPER FUNCTIONS                 */
    /* =================================================== */

    /// @dev Internal function to set and validate the general configuration struct
    function _setGeneralConfig(GeneralConfig memory _generalConfig) internal {
        if (_generalConfig.admin == address(0)) revert MultiVaultCore_InvalidAdmin();
        generalConfig = _generalConfig;
    }

    /* =================================================== */
    /*                  Protocol Getters                   */
    /* =================================================== */

    /// @inheritdoc IMultiVaultCore
    function getGeneralConfig() external view returns (GeneralConfig memory) {
        return generalConfig;
    }

    /// @inheritdoc IMultiVaultCore
    function getAtomConfig() external view returns (AtomConfig memory) {
        return atomConfig;
    }

    /// @inheritdoc IMultiVaultCore
    function getTripleConfig() external view returns (TripleConfig memory) {
        return tripleConfig;
    }

    /// @inheritdoc IMultiVaultCore
    function getWalletConfig() external view returns (WalletConfig memory) {
        return walletConfig;
    }

    /// @inheritdoc IMultiVaultCore
    function getVaultFees() external view returns (VaultFees memory) {
        return vaultFees;
    }

    /// @inheritdoc IMultiVaultCore
    function getBondingCurveConfig() external view returns (BondingCurveConfig memory) {
        return bondingCurveConfig;
    }

    /* =================================================== */
    /*                     Atom Getters                    */
    /* =================================================== */

    function atom(bytes32 atomId) public view returns (bytes memory data) {
        return _atoms[atomId];
    }

    function calculateAtomId(bytes memory data) public pure returns (bytes32 id) {
        return keccak256(abi.encodePacked(data));
    }

    function getAtom(bytes32 atomId) public view returns (bytes memory data) {
        bytes memory _data = _atoms[atomId];
        if (_data.length == 0) {
            revert MultiVaultCore_AtomDoesNotExist(atomId);
        }
        return _data;
    }

    /// @notice Returns the static costs that go into creating an atom
    /// @return atomCost the static costs of creating an atom
    function getAtomCost() public view returns (uint256) {
        return atomConfig.atomCreationProtocolFee + generalConfig.minShare;
    }

    function isAtom(bytes32 atomId) public view returns (bool) {
        return _atoms[atomId].length != 0;
    }

    /* =================================================== */
    /*                   Triple Getters                    */
    /* =================================================== */

<<<<<<< HEAD
    /// @notice returns the underlying atom ids for a given triple id
    /// @dev If the triple does not exist, instead of reverting, this function returns (bytes32(0), bytes32(0),
    /// bytes32(0))
    /// @param tripleId term id of the triple
    function triple(bytes32 tripleId) public view returns (bytes32, bytes32, bytes32) {
        bytes32[3] memory atomIds = _triples[tripleId];
=======
    function triple(bytes32 tripleId) external view returns (bytes32, bytes32, bytes32) {
        bytes32[3] memory atomIds =
            isCounterTriple(tripleId) ? _triples[getTripleIdFromCounterId(tripleId)] : _triples[tripleId];
>>>>>>> 8b1a8f5a
        return (atomIds[0], atomIds[1], atomIds[2]);
    }

    /// @notice Returns the static costs that go into creating a triple
    /// @return tripleCost the static costs of creating a triple
    function getTripleCost() public view returns (uint256) {
        return tripleConfig.tripleCreationProtocolFee + tripleConfig.totalAtomDepositsOnTripleCreation
            + generalConfig.minShare * 2;
    }

    /// @notice returns the underlying atom ids for a given triple id
    /// @dev If the triple does not exist, this function reverts
    /// @param tripleId term id of the triple
    function getTriple(bytes32 tripleId) public view returns (bytes32, bytes32, bytes32) {
        bytes32[3] memory atomIds = _triples[tripleId];
        if (atomIds[0] == bytes32(0) && atomIds[1] == bytes32(0) && atomIds[2] == bytes32(0)) {
            revert MultiVaultCore_TripleDoesNotExist(tripleId);
        }
        return (atomIds[0], atomIds[1], atomIds[2]);
    }

    /// @notice returns the counter id from the given triple id
    /// @param tripleId term id of the triple
    /// @return counterId the counter vault id from the given triple id
    function getCounterIdFromTripleId(bytes32 tripleId) public pure returns (bytes32) {
        return bytes32(keccak256(abi.encodePacked(COUNTER_SALT, tripleId)));
    }

    /// @notice returns the triple id from the given counter id
    /// @param counterId term id of the counter triple
    /// @return tripleId the triple vault id from the given counter id
    function getTripleIdFromCounterId(bytes32 counterId) public view returns (bytes32) {
        return _tripleIdFromCounterId[counterId];
    }

    function calculateTripleId(
        bytes32 subjectId,
        bytes32 predicateId,
        bytes32 objectId
    )
        public
        pure
        returns (bytes32)
    {
        return keccak256(abi.encodePacked(subjectId, predicateId, objectId));
    }

    function calculateCounterTripleId(
        bytes32 subjectId,
        bytes32 predicateId,
        bytes32 objectId
    )
        public
        pure
        returns (bytes32)
    {
        bytes32 _tripleId = keccak256(abi.encodePacked(subjectId, predicateId, objectId));
        return bytes32(keccak256(abi.encodePacked(COUNTER_SALT, _tripleId)));
    }

    /// @notice returns whether the supplied vault id is a triple
    /// @param termId atom or triple (term) id to check
    /// @return bool whether the supplied term id is a triple
    function isTriple(bytes32 termId) public view returns (bool) {
        return isCounterTriple(termId) ? _isTriple[getTripleIdFromCounterId(termId)] : _isTriple[termId];
    }

    /// @notice returns whether the supplied vault id is a counter triple
    /// @param termId atom or triple (term) id to check
    /// @return bool whether the supplied term id is a counter triple
    function isCounterTriple(bytes32 termId) public view returns (bool) {
        return _tripleIdFromCounterId[termId] != bytes32(0);
    }

    /// @notice Get the vault type for a given term ID
    /// @param termId The term ID to check
    /// @return vaultType The type of vault (ATOM, TRIPLE, or COUNTER_TRIPLE)
    function getVaultType(bytes32 termId) public view returns (VaultType) {
        bool _isVaultAtom = isAtom(termId);
        bool _isVaultTriple = _isTriple[termId];
        bool _isVaultCounterTriple = isCounterTriple(termId);

        if (!_isVaultAtom && !_isVaultTriple && !_isVaultCounterTriple) {
            revert MultiVaultCore_TermDoesNotExist(termId);
        }

        if (_isVaultAtom) return VaultType.ATOM;
        if (_isVaultCounterTriple) return VaultType.COUNTER_TRIPLE;
        return VaultType.TRIPLE;
    }
}<|MERGE_RESOLUTION|>--- conflicted
+++ resolved
@@ -180,18 +180,12 @@
     /*                   Triple Getters                    */
     /* =================================================== */
 
-<<<<<<< HEAD
     /// @notice returns the underlying atom ids for a given triple id
     /// @dev If the triple does not exist, instead of reverting, this function returns (bytes32(0), bytes32(0),
     /// bytes32(0))
     /// @param tripleId term id of the triple
     function triple(bytes32 tripleId) public view returns (bytes32, bytes32, bytes32) {
         bytes32[3] memory atomIds = _triples[tripleId];
-=======
-    function triple(bytes32 tripleId) external view returns (bytes32, bytes32, bytes32) {
-        bytes32[3] memory atomIds =
-            isCounterTriple(tripleId) ? _triples[getTripleIdFromCounterId(tripleId)] : _triples[tripleId];
->>>>>>> 8b1a8f5a
         return (atomIds[0], atomIds[1], atomIds[2]);
     }
 
