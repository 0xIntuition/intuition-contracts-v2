--- conflicted
+++ resolved
@@ -109,11 +109,7 @@
     }
 
     /* =================================================== */
-<<<<<<< HEAD
-    /*                  Protocol Getters                   */
-=======
     /*                 PROTOCOL GETTERS                    */
->>>>>>> 6ee2f95b
     /* =================================================== */
 
     /// @inheritdoc IMultiVaultCore
@@ -346,7 +342,6 @@
 
     /// @dev Internal function to get the vault type for a given term ID
     /// @param termId The term ID to check
-<<<<<<< HEAD
     /// @return vaultType The type of vault (ATOM, TRIPLE, or COUNTER_TRIPLE)
     function getVaultType(bytes32 termId) external view returns (VaultType) {
         return _getVaultType(termId);
@@ -364,11 +359,7 @@
 
     /// @dev Internal function to determine the vault type for a given term ID
     function _getVaultType(bytes32 termId) internal view returns (VaultType) {
-        bool _isVaultAtom = isAtom(termId);
-=======
-    function _getVaultType(bytes32 termId) internal view returns (VaultType) {
         bool _isVaultAtom = _isAtom(termId);
->>>>>>> 6ee2f95b
         bool _isVaultTriple = _isTriple[termId];
         bool _isVaultCounterTriple = _isCounterTriple(termId);
 
