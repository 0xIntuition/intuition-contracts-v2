// SPDX-License-Identifier: BUSL-1.1
pragma solidity 0.8.29;

import { FixedPointMathLib } from "solady/utils/FixedPointMathLib.sol";

import { BaseCurve } from "src/protocol/curves/BaseCurve.sol";

/**
 * @title  LinearCurve
 * @author 0xIntuition
 * @notice The price mechanism relies on fee accumulation rather than supply-based pricing.
 *         As fees are collected, they are distributed proportionally across all shareholders,
 *         creating gradual appreciation in share value. This provides a conservative
 *         incentivization model where early participants benefit from fee accumulation
 *         over time.
 *
 * @notice This implementation offers a low-volatility approach to value accrual,
 *         suitable for scenarios where predictable, steady returns are preferred
 *         over dynamic pricing mechanisms.
 */
contract LinearCurve is BaseCurve {
    using FixedPointMathLib for uint256;

    /// @dev Maximum number of shares that can be handled by the curve.
    uint256 public constant MAX_SHARES = type(uint256).max;

    /// @dev Maximum number of assets that can be handled by the curve.
    uint256 public constant MAX_ASSETS = type(uint256).max;

    /// @dev Represents one share in 18 decimal format
    uint256 public constant ONE_SHARE = 1e18;

    /// @custom:oz-upgrades-unsafe-allow constructor
    constructor() {
        _disableInitializers();
    }

    /// @notice Initializes the new Linear Curve.
    /// @param _name The name of the curve.
    function initialize(string calldata _name) external initializer {
        __BaseCurve_init(_name);
    }

    /// @inheritdoc BaseCurve
    function previewDeposit(
        uint256 assets,
        uint256 totalAssets,
        uint256 totalShares
    )
        external
        pure
        override
        returns (uint256 shares)
    {
        _checkDepositBounds(assets, totalAssets, MAX_ASSETS);
        shares = _convertToShares(assets, totalAssets, totalShares);
        _checkDepositOut(shares, totalShares, MAX_SHARES);
    }

    /// @inheritdoc BaseCurve
    function previewMint(
        uint256 shares,
        uint256 totalShares,
        uint256 totalAssets
    )
        external
        pure
        override
        returns (uint256 assets)
    {
<<<<<<< HEAD
        assets = totalShares == 0 ? shares : shares.mulDivUp(totalAssets, totalShares);
=======
        _checkMintBounds(shares, totalShares, MAX_SHARES);
        assets = _convertToAssets(shares, totalShares, totalAssets);
        _checkMintOut(assets, totalAssets, MAX_ASSETS);
>>>>>>> dc09e039
    }

    /// @inheritdoc BaseCurve
    function previewWithdraw(
        uint256 assets,
        uint256 totalAssets,
        uint256 totalShares
    )
        external
        pure
        override
        returns (uint256 shares)
    {
<<<<<<< HEAD
        shares = totalShares == 0 ? assets : assets.mulDivUp(totalShares, totalAssets);
=======
        _checkWithdraw(assets, totalAssets);
        shares = _convertToShares(assets, totalAssets, totalShares);
>>>>>>> dc09e039
    }

    /// @inheritdoc BaseCurve
    function previewRedeem(
        uint256 shares,
        uint256 totalShares,
        uint256 totalAssets
    )
        external
        pure
        override
        returns (uint256 assets)
    {
        _checkRedeem(shares, totalShares);
        assets = _convertToAssets(shares, totalShares, totalAssets);
    }

    /// @inheritdoc BaseCurve
    function convertToShares(
        uint256 assets,
        uint256 totalAssets,
        uint256 totalShares
    )
        public
        pure
        override
        returns (uint256 shares)
    {
        _checkDepositBounds(assets, totalAssets, MAX_ASSETS);
        shares = _convertToShares(assets, totalAssets, totalShares);
        _checkDepositOut(shares, totalShares, MAX_SHARES);
    }

    /// @inheritdoc BaseCurve
    function convertToAssets(
        uint256 shares,
        uint256 totalShares,
        uint256 totalAssets
    )
        public
        pure
        override
        returns (uint256 assets)
    {
        _checkRedeem(shares, totalShares);
        assets = _convertToAssets(shares, totalShares, totalAssets);
    }

    /// @inheritdoc BaseCurve
    function currentPrice(uint256 totalShares, uint256 totalAssets) public pure override returns (uint256 sharePrice) {
        // Price of 1 whole share (1e18) under the linear curve
        return _convertToAssets(ONE_SHARE, totalShares, totalAssets);
    }

    /// @inheritdoc BaseCurve
    function maxShares() external pure override returns (uint256) {
        return MAX_SHARES;
    }

    /// @inheritdoc BaseCurve
    function maxAssets() external pure override returns (uint256) {
        return MAX_ASSETS;
    }

    /// @dev Internal function to convert assets to shares without checks.
    function _convertToShares(
        uint256 assets,
        uint256 totalAssets,
        uint256 totalShares
    )
        internal
        pure
        returns (uint256 shares)
    {
        uint256 supply = totalShares;
        shares = supply == 0 ? assets : assets.mulDiv(supply, totalAssets);
    }

    /// @dev Internal function to convert shares to assets without checks.
    function _convertToAssets(
        uint256 shares,
        uint256 totalShares,
        uint256 totalAssets
    )
        internal
        pure
        returns (uint256 assets)
    {
        uint256 supply = totalShares;
        assets = supply == 0 ? shares : shares.mulDiv(totalAssets, supply);
    }
}<|MERGE_RESOLUTION|>--- conflicted
+++ resolved
@@ -68,13 +68,9 @@
         override
         returns (uint256 assets)
     {
-<<<<<<< HEAD
+        _checkMintBounds(shares, totalShares, MAX_SHARES);
         assets = totalShares == 0 ? shares : shares.mulDivUp(totalAssets, totalShares);
-=======
-        _checkMintBounds(shares, totalShares, MAX_SHARES);
-        assets = _convertToAssets(shares, totalShares, totalAssets);
         _checkMintOut(assets, totalAssets, MAX_ASSETS);
->>>>>>> dc09e039
     }
 
     /// @inheritdoc BaseCurve
@@ -88,12 +84,8 @@
         override
         returns (uint256 shares)
     {
-<<<<<<< HEAD
+        _checkWithdraw(assets, totalAssets);
         shares = totalShares == 0 ? assets : assets.mulDivUp(totalShares, totalAssets);
-=======
-        _checkWithdraw(assets, totalAssets);
-        shares = _convertToShares(assets, totalAssets, totalShares);
->>>>>>> dc09e039
     }
 
     /// @inheritdoc BaseCurve
