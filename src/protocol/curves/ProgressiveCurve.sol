// SPDX-License-Identifier: BUSL-1.1
pragma solidity 0.8.29;

import { UD60x18, ud60x18, convert, uMAX_UD60x18, uUNIT } from "@prb/math/src/UD60x18.sol";

import { BaseCurve } from "src/protocol/curves/BaseCurve.sol";

/**
 * @title  ProgressiveCurve
 * @author 0xIntuition
 * @notice A bonding curve implementation that uses a progressive pricing model where
 *         each new share costs more than the last.
 *
 *         The price follows the formula:
 *         $$P(s) = m \cdot s$$
 *         where:
 *         - $m$ is the slope (in basis points)
 *         - $s$ is the total supply of shares
 *
 *         The cost to mint shares is calculated as the area under this curve:
 *         $$\text{Cost} = (s_2^2 - s_1^2) \cdot \frac{m}{2}$$
 *         where $s_1$ is the starting share supply and $s_2$ is the final share supply.
 *
 *         This curve creates stronger incentives for early stakers compared to the LinearCurve,
 *         while maintaining fee-based appreciation.
 *
 * @dev    Uses the prb-math library for fixed point arithmetic with UD60x18
 * @dev    Fixed point precision used for all internal calculations, while return values are all
 *             represented as regular uint256s, and unwrapped.  I.e. we might use 123.456 internally
 *             and return 123.
 * @dev    The core equation:
 *             $$P(s) = m \cdot s$$
 *             and the cost equation:
 *             $$\text{Cost} = (s_2^2 - s_1^2) \cdot \frac{m}{2}$$
 *             comes from calculus - it's the integral of a linear price function. The area under a
 *             linear curve from point $s_1$ to $s_2$ gives us the total cost/return of minting/redeeming
 *             shares.
 * @dev    Inspired by the Solaxy.sol contract: https://github.com/M3tering/Solaxy/blob/main/src/Solaxy.sol
 *          and https://m3tering.whynotswitch.com/token-economics/mint-and-distribution.  * The key difference
 *          between the Solaxy contract and this one is that the economic state is handled by the MMultiVault
 *          instead of directly in the curve implementation. *  Otherwise the math is identical.
 */
contract ProgressiveCurve is BaseCurve {
    /// @notice The slope of the curve, in basis points.  This is the rate at which the price of shares increases.
    /// @dev 0.0025e18 -> 25 basis points, 0.0001e18 = 1 basis point, etc etc
    /// @dev If minDeposit is 0.003 ether, this value would need to be 0.00007054e18 to avoid returning 0 shares for
    /// minDeposit assets
    UD60x18 public SLOPE;

    /// @notice The half of the slope, used for calculations.
    UD60x18 public HALF_SLOPE;

    /// @dev Since powu(2) will overflow first (see slope equation), maximum totalShares is sqrt(MAX_UD60x18)
    uint256 public MAX_SHARES;

    /// @dev The maximum assets is totalShares * slope / 2, because multiplication (see slope equation) would overflow
    /// beyond that point.
    uint256 public MAX_ASSETS;

<<<<<<< HEAD
    /// @notice Custom errors
    error ProgressiveCurve_InvalidSlope();

    /// @notice Constructs a new ProgressiveCurve with the given name and slope
=======
    /// @custom:oz-upgrades-unsafe-allow constructor
    constructor() {
        _disableInitializers();
    }

    /// @notice Initializes a new ProgressiveCurve with the given name and slope
>>>>>>> dc09e039
    /// @param _name The name of the curve (i.e. "Progressive Curve #465")
    /// @param slope18 The slope of the curve, in basis points (i.e. 0.0025e18)
    /// @dev Computes maximum values given constructor arguments
    /// @dev Computes Slope / 2 as commonly used constant
<<<<<<< HEAD
    constructor(string memory _name, uint256 slope18) BaseCurve(_name) {
        if (slope18 == 0 || slope18 % 2 != 0) revert ProgressiveCurve_InvalidSlope();
=======
    function initialize(string calldata _name, uint256 slope18) external initializer {
        __BaseCurve_init(_name);

        require(slope18 > 0, "PC: Slope must be > 0");
>>>>>>> dc09e039

        SLOPE = UD60x18.wrap(slope18);
        HALF_SLOPE = UD60x18.wrap(slope18 / 2);

        // Find max values
        // powu(2) will overflow first, therefore maximum totalShares is sqrt(MAX_UD60x18)
        // Then the maximum assets is the total shares * slope / 2, because multiplication will overflow at this point
        UD60x18 MAX_SQRT = UD60x18.wrap(uMAX_UD60x18 / uUNIT);
        MAX_SHARES = MAX_SQRT.sqrt().unwrap();
        MAX_ASSETS = MAX_SQRT.mul(HALF_SLOPE).unwrap();
    }

    /// @inheritdoc BaseCurve
    /// @dev Let $s$ = current total supply
    /// @dev Let $a$ = amount of assets to deposit
    /// @dev Let $\frac{m}{2}$ = half of the slope
    /// @dev shares:
    /// $$\text{shares} = \sqrt{s^2 + \frac{a}{m/2}} - s$$
    /// @dev or to say that another way:
    /// $$\text{shares} = \sqrt{s^2 + \frac{2a}{m}} - s$$
    function previewDeposit(
        uint256 assets,
        uint256 totalAssets,
        uint256 totalShares
    )
        external
        view
        override
        returns (uint256 shares)
    {
        _checkDepositBounds(assets, totalAssets, MAX_ASSETS);
        UD60x18 currentSupplyOfShares = convert(totalShares);
        shares = convert(
            currentSupplyOfShares.powu(2).add(convert(assets).div(HALF_SLOPE)).sqrt().sub(currentSupplyOfShares)
        );
        _checkDepositOut(shares, totalShares, MAX_SHARES);
    }

    /// @inheritdoc BaseCurve
    /// @dev Let $s$ = initial total supply of shares
    /// @dev Let $r$ = shares to redeem
    /// @dev Let $\frac{m}{2}$ = half of the slope
    /// @dev assets:
    /// $$\text{assets} = (s^2 - (s-r)^2) \cdot \frac{m}{2}$$
    /// @dev this can be expanded to:
    /// $$\text{assets} = (s^2 - (s^2 - 2sr + r^2)) \cdot \frac{m}{2}$$
    /// @dev which simplifies to:
    /// $$\text{assets} = (2sr - r^2) \cdot \frac{m}{2}$$
    function previewRedeem(
        uint256 shares,
        uint256 totalShares,
        uint256 /*totalAssets*/
    )
        public
        view
        override
        returns (uint256 assets)
    {
        _checkRedeem(shares, totalShares);
        UD60x18 currentSupplyOfShares = convert(totalShares);
        UD60x18 supplyOfSharesAfterRedeem = currentSupplyOfShares.sub(convert(shares));
        return convert(_convertToAssets(supplyOfSharesAfterRedeem, currentSupplyOfShares));
    }

    /// @inheritdoc BaseCurve
    /// @dev Let $s$ = current total supply of shares
    /// @dev Let $n$ = new shares to mint
    /// @dev Let $\frac{m}{2}$ = half of the slope
    /// @dev assets:
    /// $$\text{assets} = ((s + n)^2 - s^2) \cdot \frac{m}{2}$$
    /// @dev which can be expanded to:
    /// $$\text{assets} = (s^2 + 2sn + n^2 - s^2) \cdot \frac{m}{2}$$
    /// @dev which simplifies to:
    /// $$\text{assets} = (2sn + n^2) \cdot \frac{m}{2}$$
    function previewMint(
        uint256 shares,
        uint256 totalShares,
        uint256 totalAssets
    )
        external
        view
        override
        returns (uint256 assets)
    {
<<<<<<< HEAD
        UD60x18 s0 = convert(totalShares);
        UD60x18 s1 = convert(totalShares + shares);
        UD60x18 aUD = _convertToAssets(s0, s1); // precise fixed-point

        assets = _ceilUdToUint(aUD);
=======
        _checkMintBounds(shares, totalShares, MAX_SHARES);
        assets = convert(_convertToAssets(convert(totalShares), convert(totalShares + shares)));
        _checkMintOut(assets, totalAssets, MAX_ASSETS);
>>>>>>> dc09e039
    }

    /// @inheritdoc BaseCurve
    /// @dev Let $s$ = current total supply of shares
    /// @dev Let $a$ = assets to withdraw
    /// @dev Let $\frac{m}{2}$ = half of the slope
    /// @dev shares:
    /// $$\text{shares} = s - \sqrt{s^2 - \frac{a}{m/2}}$$
    /// @dev or to say that another way:
    /// $$\text{shares} = s - \sqrt{s^2 - \frac{2a}{m}}$$
    function previewWithdraw(
        uint256 assets,
        uint256 totalAssets,
        uint256 totalShares
    )
        external
        view
        override
        returns (uint256 shares)
    {
        _checkWithdraw(assets, totalAssets);
        UD60x18 currentSupplyOfShares = convert(totalShares);
        UD60x18 preciseShares =
            currentSupplyOfShares.sub(currentSupplyOfShares.powu(2).sub(convert(assets).div(HALF_SLOPE)).sqrt());

        shares = _ceilUdToUint(preciseShares);
    }

    /// @inheritdoc BaseCurve
    /// @dev Let $s$ = current total supply of shares
    /// @dev Let $m$ = the slope of the curve
    /// @dev sharePrice:
    /// $$\text{sharePrice} = s \cdot m$$
    /// @dev This is the basic linear price function where the price increases linearly with the total supply
    /// @dev And the slope ($m$) determines how quickly the price increases
    /// @dev TLDR: Each new share costs more than the last
    function currentPrice(
        uint256 totalShares,
        uint256 /* totalAssets */
    )
        public
        view
        override
        returns (uint256 sharePrice)
    {
        return convert(totalShares).mul(SLOPE).unwrap();
    }

    /// @inheritdoc BaseCurve
    /// @dev Let $s$ = current total supply of shares
    /// @dev Let $a$ = assets to convert to shares
    /// @dev Let $\frac{m}{2}$ = half of the slope
    /// @dev shares:
    /// $$\text{shares} = \frac{a}{s \cdot m/2}$$
    /// @dev Or to say that another way:
    /// $$\text{shares} = \frac{2a}{s \cdot m}$$
    function convertToShares(
        uint256 assets,
        uint256 totalAssets,
        uint256 totalShares
    )
        external
        view
        override
        returns (uint256 shares)
    {
        _checkDepositBounds(assets, totalAssets, MAX_ASSETS);
        UD60x18 currentSupplyOfShares = convert(totalShares);
        shares = convert(
            currentSupplyOfShares.powu(2).add(convert(assets).div(HALF_SLOPE)).sqrt().sub(currentSupplyOfShares)
        );
        _checkDepositOut(shares, totalShares, MAX_SHARES);
    }

    /// @inheritdoc BaseCurve
    /// @dev Let $s$ = current total supply of shares
    /// @dev Let $n$ = quantity of shares to convert to assets
    /// @dev conversion price:
    /// $$\text{price} = s \cdot \frac{m}{2}$$
    /// @dev where $\frac{m}{2}$ is average price per share
    /// @dev assets:
    /// $$\text{assets} = n \cdot (s \cdot \frac{m}{2})$$
    /// @dev Or to say that another way:
    /// $$\text{assets} = n \cdot s \cdot \frac{m}{2}$$
    function convertToAssets(
        uint256 shares,
        uint256 totalShares,
        uint256 /*totalAssets*/
    )
        external
        view
        override
        returns (uint256 assets)
    {
        _checkRedeem(shares, totalShares);
        UD60x18 currentSupplyOfShares = convert(totalShares);
        UD60x18 supplyOfSharesAfterRedeem = currentSupplyOfShares.sub(convert(shares));
        return convert(_convertToAssets(supplyOfSharesAfterRedeem, currentSupplyOfShares));
    }

    /**
     * @notice Computes assets as the area under a linear curve with a simplified form of the area of a trapezium:
     * $$f(x) = mx + c$$
     * $$\text{Area} = \frac{1}{2} \cdot (a + b) \cdot h$$
     * where $a$ and $b$ can be both $f(\text{juniorSupply})$ or $f(\text{seniorSupply})$ depending if used in minting
     * or redeeming.
     * Calculates area as:
     * $$(\text{seniorSupply}^2 - \text{juniorSupply}^2) \cdot \text{halfSlope}$$
     * where:
     * $$\text{halfSlope} = \frac{\text{slope}}{2}$$
     *
     * @param juniorSupply The smaller supply in the operation (the initial supply during mint,
     * or the final supply during a redeem operation).
     * @param seniorSupply The larger supply in the operation (the final supply during mint,
     * or the initial supply during a redeem operation).
     * @return assets The computed assets as an instance of UD60x18 (a fixed-point number).
     */
    function _convertToAssets(UD60x18 juniorSupply, UD60x18 seniorSupply) internal view returns (UD60x18 assets) {
        UD60x18 sqrDiff = seniorSupply.powu(2).sub(juniorSupply.powu(2));
        return sqrDiff.mul(HALF_SLOPE);
    }

    /// @dev Converts a UD60x18 to a uint256 by ceiling the value (i.e. rounding up)
    function _ceilUdToUint(UD60x18 x) internal pure returns (uint256) {
        uint256 raw = UD60x18.unwrap(x); // 18-decimal scaled
        return raw / 1e18 + ((raw % 1e18 == 0) ? 0 : 1); // ceil to uint256
    }

    /// @inheritdoc BaseCurve
    function maxShares() external view override returns (uint256) {
        return MAX_SHARES;
    }

    /// @inheritdoc BaseCurve
    function maxAssets() external view override returns (uint256) {
        return MAX_ASSETS;
    }
}<|MERGE_RESOLUTION|>--- conflicted
+++ resolved
@@ -57,32 +57,23 @@
     /// beyond that point.
     uint256 public MAX_ASSETS;
 
-<<<<<<< HEAD
     /// @notice Custom errors
     error ProgressiveCurve_InvalidSlope();
 
-    /// @notice Constructs a new ProgressiveCurve with the given name and slope
-=======
     /// @custom:oz-upgrades-unsafe-allow constructor
     constructor() {
         _disableInitializers();
     }
 
     /// @notice Initializes a new ProgressiveCurve with the given name and slope
->>>>>>> dc09e039
     /// @param _name The name of the curve (i.e. "Progressive Curve #465")
     /// @param slope18 The slope of the curve, in basis points (i.e. 0.0025e18)
     /// @dev Computes maximum values given constructor arguments
     /// @dev Computes Slope / 2 as commonly used constant
-<<<<<<< HEAD
-    constructor(string memory _name, uint256 slope18) BaseCurve(_name) {
+    function initialize(string calldata _name, uint256 slope18) external initializer {
         if (slope18 == 0 || slope18 % 2 != 0) revert ProgressiveCurve_InvalidSlope();
-=======
-    function initialize(string calldata _name, uint256 slope18) external initializer {
+        
         __BaseCurve_init(_name);
-
-        require(slope18 > 0, "PC: Slope must be > 0");
->>>>>>> dc09e039
 
         SLOPE = UD60x18.wrap(slope18);
         HALF_SLOPE = UD60x18.wrap(slope18 / 2);
@@ -167,17 +158,15 @@
         override
         returns (uint256 assets)
     {
-<<<<<<< HEAD
+        _checkMintBounds(shares, totalShares, MAX_SHARES);
+      
         UD60x18 s0 = convert(totalShares);
         UD60x18 s1 = convert(totalShares + shares);
         UD60x18 aUD = _convertToAssets(s0, s1); // precise fixed-point
-
+        
         assets = _ceilUdToUint(aUD);
-=======
-        _checkMintBounds(shares, totalShares, MAX_SHARES);
-        assets = convert(_convertToAssets(convert(totalShares), convert(totalShares + shares)));
+      
         _checkMintOut(assets, totalAssets, MAX_ASSETS);
->>>>>>> dc09e039
     }
 
     /// @inheritdoc BaseCurve
