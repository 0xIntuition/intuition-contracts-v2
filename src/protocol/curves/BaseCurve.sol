--- conflicted
+++ resolved
@@ -20,16 +20,17 @@
     /*                  STATE VARIABLES                    */
     /* =================================================== */
 
-<<<<<<< HEAD
     /// @notice The name of the curve
     string public name;
-=======
+    
+    /* =================================================== */
+    /*                       ERRORS                        */
+    /* =================================================== */
     error BaseCurve_EmptyStringNotAllowed();
     error BaseCurve_AssetsExceedTotalAssets();
     error BaseCurve_SharesExceedTotalShares();
     error BaseCurve_AssetsOverflowMax();
     error BaseCurve_SharesOverflowMax();
->>>>>>> 2c962614
 
     /* =================================================== */
     /*                    CONSTRUCTOR                      */
