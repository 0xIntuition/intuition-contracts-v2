// SPDX-License-Identifier: BUSL-1.1
pragma solidity 0.8.29;

import { UD60x18, ud60x18, convert, uMAX_UD60x18, uUNIT } from "@prb/math/src/UD60x18.sol";

import { BaseCurve } from "src/protocol/curves/BaseCurve.sol";

/**
 * @title  OffsetProgressiveCurve
 * @author 0xIntuition
 * @notice A modified version of the Progressive bonding curve that introduces an offset parameter
 *         to control the initial price dynamics.
 *
 *         The price follows the formula:
 *         $$P(s) = m \cdot (s + \text{offset})$$
 *         where:
 *         - $m$ is the slope (in basis points)
 *         - $s$ is the total supply of shares
 *         - $\text{offset}$ shifts the starting point of the curve
 *
 *         The cost to mint shares is calculated as the area under this curve:
 *         $$\text{Cost} = ((s_2 + \text{offset})^2 - (s_1 + \text{offset})^2) \cdot \frac{m}{2}$$
 *         where $s_1$ is the starting share supply and $s_2$ is the final share supply.
 *
 *         The offset parameter allows for a more gradual initial price increase while maintaining
 *         the progressive pricing structure.
 *
 * @dev     Uses the prb-math library for performant, precise fixed point arithmetic with UD60x18
 * @dev     Fixed point precision used for all internal calculations, while return values are all
 *             represented as regular uint256s, and unwrapped.  I.e. we might use 123.456 internally
 *             and return 123.
 * @dev     The core equation:
 *             $$P(s) = m \cdot (s + \text{offset})$$
 *             and the cost equation:
 *             $$\text{Cost} = ((s_2 + \text{offset})^2 - (s_1 + \text{offset})^2) \cdot \frac{m}{2}$$
 *             comes from calculus - it's the integral of our modified linear price function. The area under
 *             the curve from point $s_1$ to $s_2$ gives us the total cost/return of minting/redeeming
 *             shares, but now shifted by our offset parameter.
 * @dev     Inspired by the Solaxy.sol contract: https://github.com/M3tering/Solaxy/blob/main/src/Solaxy.sol
 *          and https://m3tering.whynotswitch.com/token-economics/mint-and-distribution.  The key difference
 *          between the Solaxy contract and this one is that the economic state is handled by the MultiVault
 *          instead of directly in the curve implementation. The other significant difference is the inclusion
 *          of the OFFSET value, which we use to make the curve more gentle.
 */
contract OffsetProgressiveCurve is BaseCurve {
    /// @notice The slope of the curve, in basis points.  This is the rate at which the price of shares increases.
    /// @dev 0.0025e18 -> 25 basis points, 0.0001e18 = 1 basis point, etc etc
    /// @dev If minDeposit is 0.003 ether, this value would need to be 0.00007054e18 to avoid returning 0 shares for
    /// minDeposit assets
    UD60x18 public SLOPE;

    /// @notice The offset of the curve.  This value is used to snip off a portion of the beginning of the curve,
    /// realigning it to the
    /// origin.  For more details, see the preview functions.
    UD60x18 public OFFSET;

    /// @notice The half of the slope, used for calculations.
    UD60x18 public HALF_SLOPE;

    /// @dev Since powu(2) will overflow first (see slope equation), maximum totalShares is sqrt(MAX_UD60x18)
    uint256 public MAX_SHARES;

    /// @dev The maximum assets is totalShares * slope / 2, because multiplication (see slope equation) would overflow
    /// beyond that point.
    uint256 public MAX_ASSETS;

<<<<<<< HEAD
    /// @notice Custom errors
    error OffsetProgressiveCurve_InvalidSlope();

    /// @notice Constructs a new ProgressiveCurve with the given name and slope
=======
    /// @custom:oz-upgrades-unsafe-allow constructor
    constructor() {
        _disableInitializers();
    }

    /// @notice Initializes a new ProgressiveCurve with the given name and slope
>>>>>>> dc09e039
    /// @param _name The name of the curve (i.e. "Progressive Curve #465")
    /// @param slope18 The slope of the curve, in basis points (i.e. 0.0025e18)
    /// @param offset18 The offset of the curve, in basis points (i.e. 0.0001e18)
    /// @dev Computes maximum values given constructor arguments
    /// @dev Computes Slope / 2 as commonly used constant
<<<<<<< HEAD
    constructor(string memory _name, uint256 slope18, uint256 offset18) BaseCurve(_name) {
        if (slope18 == 0 || slope18 % 2 != 0) revert OffsetProgressiveCurve_InvalidSlope();
=======
    function initialize(string calldata _name, uint256 slope18, uint256 offset18) external initializer {
        __BaseCurve_init(_name);

        require(slope18 > 0, "PC: Slope must be > 0");
>>>>>>> dc09e039

        SLOPE = UD60x18.wrap(slope18);
        HALF_SLOPE = UD60x18.wrap(slope18 / 2);
        OFFSET = UD60x18.wrap(offset18);
        // Find max values
        // powu(2) will overflow first, therefore maximum totalShares is sqrt(MAX_UD60x18)
        // Then the maximum assets is the total shares * slope / 2, because multiplication will overflow at this point
        UD60x18 MAX_SQRT = UD60x18.wrap(uMAX_UD60x18 / uUNIT);
        MAX_SHARES = MAX_SQRT.sqrt().sub(OFFSET).unwrap();
        MAX_ASSETS = MAX_SQRT.mul(HALF_SLOPE).unwrap();
    }

    /// @inheritdoc BaseCurve
    /// @dev Let $s$ = current total supply
    /// @dev Let $a$ = amount of assets to deposit
    /// @dev Let $\frac{m}{2}$ = half of the slope
    /// @dev Let $o$ = offset value
    /// @dev shares:
    /// $$\text{shares} = \sqrt{(s + o)^2 + \frac{a}{m/2}} - (s + o)$$
    /// @dev or to say that another way:
    /// $$\text{shares} = \sqrt{(s + o)^2 + \frac{2a}{m}} - (s + o)$$
    function previewDeposit(
        uint256 assets,
        uint256 totalAssets,
        uint256 totalShares
    )
        external
        view
        override
        returns (uint256 shares)
    {
        _checkDepositBounds(assets, totalAssets, MAX_ASSETS);
        UD60x18 currentSupplyOfShares = convert(totalShares).add(OFFSET);
        shares = convert(
            currentSupplyOfShares.powu(2).add(convert(assets).div(HALF_SLOPE)).sqrt().sub(currentSupplyOfShares)
        );
        _checkDepositOut(shares, totalShares, MAX_SHARES);
    }

    /// @inheritdoc BaseCurve
    /// @dev Let $s$ = initial total supply of shares
    /// @dev Let $r$ = shares to redeem
    /// @dev Let $\frac{m}{2}$ = half of the slope
    /// @dev Let $o$ = offset value
    /// @dev assets:
    /// $$\text{assets} = ((s + o)^2 - ((s - r + o)^2)) \cdot \frac{m}{2}$$
    /// @dev this can be expanded to:
    /// $$\text{assets} = ((s + o)^2 - ((s + o)^2 - 2(s + o)r + r^2)) \cdot \frac{m}{2}$$
    /// @dev which simplifies to:
    /// $$\text{assets} = (2(s + o)r - r^2) \cdot \frac{m}{2}$$
    /// @dev Implementation note: This formula is computed via the _convertToAssets helper,
    /// @dev where juniorSupply = (s - r + o) and seniorSupply = (s + o)
    function previewRedeem(
        uint256 shares,
        uint256 totalShares,
        uint256 /*totalAssets*/
    )
        public
        view
        override
        returns (uint256 assets)
    {
        _checkRedeem(shares, totalShares);
        UD60x18 currentSupplyOfShares = convert(totalShares).add(OFFSET);
        UD60x18 supplyOfSharesAfterRedeem = currentSupplyOfShares.sub(convert(shares));
        return convert(_convertToAssets(supplyOfSharesAfterRedeem, currentSupplyOfShares));
    }

    /// @inheritdoc BaseCurve
    /// @dev Let $s$ = current total supply of shares
    /// @dev Let $n$ = new shares to mint
    /// @dev Let $\frac{m}{2}$ = half of the slope
    /// @dev Let $o$ = offset value
    /// @dev assets:
    /// $$\text{assets} = ((s + n + o)^2 - (s + o)^2) \cdot \frac{m}{2}$$
    /// @dev which can be expanded to:
    /// $$\text{assets} = ((s + o)^2 + 2(s + o)n + n^2 - (s + o)^2) \cdot \frac{m}{2}$$
    /// @dev which simplifies to:
    /// $$\text{assets} = (2(s + o)n + n^2) \cdot \frac{m}{2}$$
    /// @dev Implementation note: This formula is computed via the _convertToAssets helper,
    /// @dev where juniorSupply = (s + o) and seniorSupply = (s + n + o)
    function previewMint(
        uint256 shares,
        uint256 totalShares,
        uint256 totalAssets
    )
        external
        view
        override
        returns (uint256 assets)
    {
<<<<<<< HEAD
        UD60x18 s0 = convert(totalShares).add(OFFSET);
        UD60x18 s1 = convert(totalShares + shares).add(OFFSET);
        UD60x18 aUD = _convertToAssets(s0, s1);

        assets = _ceilUdToUint(aUD);
=======
        _checkMintBounds(shares, totalShares, MAX_SHARES);
        UD60x18 currentSupplyOfShares = convert(totalShares).add(OFFSET);
        UD60x18 supplyOfSharesAfterMint = convert(totalShares + shares).add(OFFSET);
        assets = convert(_convertToAssets(currentSupplyOfShares, supplyOfSharesAfterMint));
        _checkMintOut(assets, totalAssets, MAX_ASSETS);
>>>>>>> dc09e039
    }

    /// @inheritdoc BaseCurve
    /// @dev Let $s$ = current total supply of shares
    /// @dev Let $a$ = assets to withdraw
    /// @dev Let $\frac{m}{2}$ = half of the slope
    /// @dev Let $o$ = offset value
    /// @dev shares:
    /// $$\text{shares} = (s + o) - \sqrt{(s + o)^2 - \frac{a}{m/2}}$$
    /// @dev or to say that another way:
    /// $$\text{shares} = (s + o) - \sqrt{(s + o)^2 - \frac{2a}{m}}$$
    function previewWithdraw(
        uint256 assets,
        uint256 totalAssets,
        uint256 totalShares
    )
        external
        view
        override
        returns (uint256 shares)
    {
        _checkWithdraw(assets, totalAssets);
        UD60x18 currentSupplyOfShares = convert(totalShares).add(OFFSET);
        UD60x18 preciseShares =
            currentSupplyOfShares.sub(currentSupplyOfShares.powu(2).sub(convert(assets).div(HALF_SLOPE)).sqrt());

        shares = _ceilUdToUint(preciseShares);
    }

    /// @inheritdoc BaseCurve
    /// @dev Let $s$ = current total supply of shares
    /// @dev Let $m$ = the slope of the curve
    /// @dev Let $o$ = offset value
    /// @dev sharePrice:
    /// $$\text{sharePrice} = (s + o) \cdot m$$
    /// @dev This is the modified linear price function where the price increases linearly with the total supply plus
    /// offset
    /// @dev And the slope ($m$) determines how quickly the price increases
    /// @dev TLDR: Each new share costs more than the last, but starting from an offset point on the curve
    function currentPrice(
        uint256 totalShares,
        uint256 /* totalAssets */
    )
        public
        view
        override
        returns (uint256 sharePrice)
    {
        return convert(totalShares).add(OFFSET).mul(SLOPE).unwrap();
    }

    /// @inheritdoc BaseCurve
    /// @dev Let $s$ = the current total supply of shares
    /// @dev Let $\frac{m}{2}$ = half of the slope
    /// @dev Let $a$ = quantity of assets to convert to shares
    /// @dev Let $o$ = offset value
    /// @dev shares:
    /// $$\text{shares} = \frac{a}{(s + o) \cdot m/2}$$
    /// @dev Or to say that another way:
    /// $$\text{shares} = \frac{2a}{(s + o) \cdot m}$$
    function convertToShares(
        uint256 assets,
        uint256 totalAssets,
        uint256 totalShares
    )
        external
        view
        override
        returns (uint256 shares)
    {
        _checkDepositBounds(assets, totalAssets, MAX_ASSETS);
        UD60x18 currentSupplyOfShares = convert(totalShares).add(OFFSET);
        shares = convert(
            currentSupplyOfShares.powu(2).add(convert(assets).div(HALF_SLOPE)).sqrt().sub(currentSupplyOfShares)
        );
        _checkDepositOut(shares, totalShares, MAX_SHARES);
    }

    /// @inheritdoc BaseCurve
    /// @dev Let $s$ = current total supply of shares
    /// @dev Let $\frac{m}{2}$ = half of the slope
    /// @dev Let $n$ = quantity of shares to convert to assets
    /// @dev Let $o$ = offset value
    /// @dev conversion price:
    /// $$\text{price} = (s + o) \cdot \frac{m}{2}$$
    /// @dev where $\frac{m}{2}$ is average price per share
    /// @dev assets:
    /// $$\text{assets} = n \cdot ((s + o) \cdot \frac{m}{2})$$
    /// @dev Or to say that another way:
    /// $$\text{assets} = n \cdot (s + o) \cdot \frac{m}{2}$$
    function convertToAssets(
        uint256 shares,
        uint256 totalShares,
        uint256 /*totalAssets*/
    )
        external
        view
        override
        returns (uint256 assets)
    {
        _checkRedeem(shares, totalShares);
        UD60x18 currentSupplyOfShares = convert(totalShares).add(OFFSET);
        UD60x18 supplyOfSharesAfterRedeem = currentSupplyOfShares.sub(convert(shares));
        return convert(_convertToAssets(supplyOfSharesAfterRedeem, currentSupplyOfShares));
    }

    /**
     * @notice Computes assets as the area under a linear curve with a simplified form of the area of a trapezium,
     * now including the offset:
     * $$f(x) = m(x + o)$$
     * $$\text{Area} = \frac{1}{2} \cdot (a + b) \cdot h$$
     * where $a$ and $b$ can be both $f(\text{juniorSupply})$ or $f(\text{seniorSupply})$ depending if used in minting
     * or redeeming,
     * and $o$ is the offset value.
     * Calculates area as:
     * $$((seniorSupply + offset)^2 - (juniorSupply + offset)^2) \cdot \text{halfSlope}$$
     * where:
     * $$\text{halfSlope} = \frac{\text{slope}}{2}$$
     *
     * @dev This method is identical to the ProgressiveCurve because it works entirely with relative values, which are
     * already
     * offset by the invoking methods.
     *
     * @param juniorSupply The smaller supply in the operation (the initial supply during mint,
     * or the final supply during a redeem operation).
     * @param seniorSupply The larger supply in the operation (the final supply during mint,
     * or the initial supply during a redeem operation).
     * @return assets The computed assets as an instance of UD60x18 (a fixed-point number).
     */
    function _convertToAssets(UD60x18 juniorSupply, UD60x18 seniorSupply) internal view returns (UD60x18 assets) {
        UD60x18 sqrDiff = seniorSupply.powu(2).sub(juniorSupply.powu(2));
        return sqrDiff.mul(HALF_SLOPE);
    }

    /// @dev Converts a UD60x18 to a uint256 by ceiling the value (i.e. rounding up)
    function _ceilUdToUint(UD60x18 x) internal pure returns (uint256) {
        uint256 raw = UD60x18.unwrap(x); // 18-decimal scaled
        return raw / 1e18 + ((raw % 1e18 == 0) ? 0 : 1); // ceil to uint256
    }

    /// @inheritdoc BaseCurve
    function maxShares() external view override returns (uint256) {
        return MAX_SHARES;
    }

    /// @inheritdoc BaseCurve
    function maxAssets() external view override returns (uint256) {
        return MAX_ASSETS;
    }
}<|MERGE_RESOLUTION|>--- conflicted
+++ resolved
@@ -64,33 +64,24 @@
     /// beyond that point.
     uint256 public MAX_ASSETS;
 
-<<<<<<< HEAD
     /// @notice Custom errors
     error OffsetProgressiveCurve_InvalidSlope();
 
-    /// @notice Constructs a new ProgressiveCurve with the given name and slope
-=======
     /// @custom:oz-upgrades-unsafe-allow constructor
     constructor() {
         _disableInitializers();
     }
 
     /// @notice Initializes a new ProgressiveCurve with the given name and slope
->>>>>>> dc09e039
     /// @param _name The name of the curve (i.e. "Progressive Curve #465")
     /// @param slope18 The slope of the curve, in basis points (i.e. 0.0025e18)
     /// @param offset18 The offset of the curve, in basis points (i.e. 0.0001e18)
     /// @dev Computes maximum values given constructor arguments
     /// @dev Computes Slope / 2 as commonly used constant
-<<<<<<< HEAD
-    constructor(string memory _name, uint256 slope18, uint256 offset18) BaseCurve(_name) {
-        if (slope18 == 0 || slope18 % 2 != 0) revert OffsetProgressiveCurve_InvalidSlope();
-=======
     function initialize(string calldata _name, uint256 slope18, uint256 offset18) external initializer {
         __BaseCurve_init(_name);
 
-        require(slope18 > 0, "PC: Slope must be > 0");
->>>>>>> dc09e039
+        if (slope18 == 0 || slope18 % 2 != 0) revert OffsetProgressiveCurve_InvalidSlope();
 
         SLOPE = UD60x18.wrap(slope18);
         HALF_SLOPE = UD60x18.wrap(slope18 / 2);
@@ -182,19 +173,15 @@
         override
         returns (uint256 assets)
     {
-<<<<<<< HEAD
+        _checkMintBounds(shares, totalShares, MAX_SHARES);
+ 
         UD60x18 s0 = convert(totalShares).add(OFFSET);
         UD60x18 s1 = convert(totalShares + shares).add(OFFSET);
         UD60x18 aUD = _convertToAssets(s0, s1);
 
         assets = _ceilUdToUint(aUD);
-=======
-        _checkMintBounds(shares, totalShares, MAX_SHARES);
-        UD60x18 currentSupplyOfShares = convert(totalShares).add(OFFSET);
-        UD60x18 supplyOfSharesAfterMint = convert(totalShares + shares).add(OFFSET);
-        assets = convert(_convertToAssets(currentSupplyOfShares, supplyOfSharesAfterMint));
+  
         _checkMintOut(assets, totalAssets, MAX_ASSETS);
->>>>>>> dc09e039
     }
 
     /// @inheritdoc BaseCurve
