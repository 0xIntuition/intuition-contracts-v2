// SPDX-License-Identifier: BUSL-1.1
pragma solidity 0.8.29;

import { UD60x18, ud60x18, convert, uMAX_UD60x18, uUNIT } from "@prb/math/src/UD60x18.sol";

import { BaseCurve } from "src/protocol/curves/BaseCurve.sol";

/**
 * @title  OffsetProgressiveCurve
 * @author 0xIntuition
 * @notice A modified version of the Progressive bonding curve that introduces an offset parameter
 *         to control the initial price dynamics.
 *
 *         The price follows the formula:
 *         $$P(s) = m \cdot (s + \text{offset})$$
 *         where:
 *         - $m$ is the slope (in basis points)
 *         - $s$ is the total supply of shares
 *         - $\text{offset}$ shifts the starting point of the curve
 *
 *         The cost to mint shares is calculated as the area under this curve:
 *         $$\text{Cost} = ((s_2 + \text{offset})^2 - (s_1 + \text{offset})^2) \cdot \frac{m}{2}$$
 *         where $s_1$ is the starting share supply and $s_2$ is the final share supply.
 *
 *         The offset parameter allows for a more gradual initial price increase while maintaining
 *         the progressive pricing structure.
 *
 * @dev     Uses the prb-math library for performant, precise fixed point arithmetic with UD60x18
 * @dev     Fixed point precision used for all internal calculations, while return values are all
 *             represented as regular uint256s, and unwrapped.  I.e. we might use 123.456 internally
 *             and return 123.
 * @dev     The core equation:
 *             $$P(s) = m \cdot (s + \text{offset})$$
 *             and the cost equation:
 *             $$\text{Cost} = ((s_2 + \text{offset})^2 - (s_1 + \text{offset})^2) \cdot \frac{m}{2}$$
 *             comes from calculus - it's the integral of our modified linear price function. The area under
 *             the curve from point $s_1$ to $s_2$ gives us the total cost/return of minting/redeeming
 *             shares, but now shifted by our offset parameter.
 * @dev     Inspired by the Solaxy.sol contract: https://github.com/M3tering/Solaxy/blob/main/src/Solaxy.sol
 *          and https://m3tering.whynotswitch.com/token-economics/mint-and-distribution.  The key difference
 *          between the Solaxy contract and this one is that the economic state is handled by the MultiVault
 *          instead of directly in the curve implementation. The other significant difference is the inclusion
 *          of the OFFSET value, which we use to make the curve more gentle.
 */
contract OffsetProgressiveCurve is BaseCurve {
    /// @notice The slope of the curve, in basis points.  This is the rate at which the price of shares increases.
    /// @dev 0.0025e18 -> 25 basis points, 0.0001e18 = 1 basis point, etc etc
    /// @dev If minDeposit is 0.003 ether, this value would need to be 0.00007054e18 to avoid returning 0 shares for
    /// minDeposit assets
    UD60x18 public SLOPE;

    /// @notice The offset of the curve.  This value is used to snip off a portion of the beginning of the curve,
    /// realigning it to the
    /// origin.  For more details, see the preview functions.
    UD60x18 public OFFSET;

    /// @notice The half of the slope, used for calculations.
    UD60x18 public HALF_SLOPE;

    /// @dev Since powu(2) will overflow first (see slope equation), maximum totalShares is sqrt(MAX_UD60x18)
    uint256 public MAX_SHARES;

    /// @dev The maximum assets is totalShares * slope / 2, because multiplication (see slope equation) would overflow
    /// beyond that point.
    uint256 public MAX_ASSETS;

    /// @custom:oz-upgrades-unsafe-allow constructor
    constructor() {
        _disableInitializers();
    }

    /// @notice Initializes a new ProgressiveCurve with the given name and slope
    /// @param _name The name of the curve (i.e. "Progressive Curve #465")
    /// @param slope18 The slope of the curve, in basis points (i.e. 0.0025e18)
    /// @param offset18 The offset of the curve, in basis points (i.e. 0.0001e18)
    /// @dev Computes maximum values given constructor arguments
    /// @dev Computes Slope / 2 as commonly used constant
    function initialize(string calldata _name, uint256 slope18, uint256 offset18) external initializer {
        __BaseCurve_init(_name);

        require(slope18 > 0, "PC: Slope must be > 0");

        SLOPE = UD60x18.wrap(slope18);
        HALF_SLOPE = UD60x18.wrap(slope18 / 2);
        OFFSET = UD60x18.wrap(offset18);
        // Find max values
        // powu(2) will overflow first, therefore maximum totalShares is sqrt(MAX_UD60x18)
        // Then the maximum assets is the total shares * slope / 2, because multiplication will overflow at this point
        UD60x18 MAX_SQRT = UD60x18.wrap(uMAX_UD60x18 / uUNIT);
        MAX_SHARES = MAX_SQRT.sqrt().sub(OFFSET).unwrap();
        MAX_ASSETS = MAX_SQRT.mul(HALF_SLOPE).unwrap();
    }

    /// @inheritdoc BaseCurve
    /// @dev Let $s$ = current total supply
    /// @dev Let $a$ = amount of assets to deposit
    /// @dev Let $\frac{m}{2}$ = half of the slope
    /// @dev Let $o$ = offset value
    /// @dev shares:
    /// $$\text{shares} = \sqrt{(s + o)^2 + \frac{a}{m/2}} - (s + o)$$
    /// @dev or to say that another way:
    /// $$\text{shares} = \sqrt{(s + o)^2 + \frac{2a}{m}} - (s + o)$$
    function previewDeposit(
        uint256 assets,
        uint256 totalAssets,
        uint256 totalShares
    )
        external
        view
        override
        returns (uint256 shares)
    {
        _checkDepositBounds(assets, totalAssets, MAX_ASSETS);
        UD60x18 currentSupplyOfShares = convert(totalShares).add(OFFSET);
<<<<<<< HEAD

        return
            convert(
                currentSupplyOfShares.powu(2).add(convert(assets).div(HALF_SLOPE)).sqrt().sub(currentSupplyOfShares)
            );
=======
        shares = convert(
            currentSupplyOfShares.powu(2).add(convert(assets).div(HALF_SLOPE)).sqrt().sub(currentSupplyOfShares)
        );
        _checkDepositOut(shares, totalShares, MAX_SHARES);
>>>>>>> dc09e039
    }

    /// @inheritdoc BaseCurve
    /// @dev Let $s$ = initial total supply of shares
    /// @dev Let $r$ = shares to redeem
    /// @dev Let $\frac{m}{2}$ = half of the slope
    /// @dev Let $o$ = offset value
    /// @dev assets:
    /// $$\text{assets} = ((s + o)^2 - ((s - r + o)^2)) \cdot \frac{m}{2}$$
    /// @dev this can be expanded to:
    /// $$\text{assets} = ((s + o)^2 - ((s + o)^2 - 2(s + o)r + r^2)) \cdot \frac{m}{2}$$
    /// @dev which simplifies to:
    /// $$\text{assets} = (2(s + o)r - r^2) \cdot \frac{m}{2}$$
    /// @dev Implementation note: This formula is computed via the _convertToAssets helper,
    /// @dev where juniorSupply = (s - r + o) and seniorSupply = (s + o)
    function previewRedeem(
        uint256 shares,
        uint256 totalShares,
        uint256 /*totalAssets*/
    )
        public
        view
        override
        returns (uint256 assets)
    {
        _checkRedeem(shares, totalShares);
        UD60x18 currentSupplyOfShares = convert(totalShares).add(OFFSET);
        UD60x18 supplyOfSharesAfterRedeem = currentSupplyOfShares.sub(convert(shares));
        return convert(_convertToAssets(supplyOfSharesAfterRedeem, currentSupplyOfShares));
    }

    /// @inheritdoc BaseCurve
    /// @dev Let $s$ = current total supply of shares
    /// @dev Let $n$ = new shares to mint
    /// @dev Let $\frac{m}{2}$ = half of the slope
    /// @dev Let $o$ = offset value
    /// @dev assets:
    /// $$\text{assets} = ((s + n + o)^2 - (s + o)^2) \cdot \frac{m}{2}$$
    /// @dev which can be expanded to:
    /// $$\text{assets} = ((s + o)^2 + 2(s + o)n + n^2 - (s + o)^2) \cdot \frac{m}{2}$$
    /// @dev which simplifies to:
    /// $$\text{assets} = (2(s + o)n + n^2) \cdot \frac{m}{2}$$
    /// @dev Implementation note: This formula is computed via the _convertToAssets helper,
    /// @dev where juniorSupply = (s + o) and seniorSupply = (s + n + o)
    function previewMint(
        uint256 shares,
        uint256 totalShares,
        uint256 totalAssets
    )
        external
        view
        override
        returns (uint256 assets)
    {
        _checkMintBounds(shares, totalShares, MAX_SHARES);
        UD60x18 currentSupplyOfShares = convert(totalShares).add(OFFSET);
        UD60x18 supplyOfSharesAfterMint = convert(totalShares + shares).add(OFFSET);
        assets = convert(_convertToAssets(currentSupplyOfShares, supplyOfSharesAfterMint));
        _checkMintOut(assets, totalAssets, MAX_ASSETS);
    }

    /// @inheritdoc BaseCurve
    /// @dev Let $s$ = current total supply of shares
    /// @dev Let $a$ = assets to withdraw
    /// @dev Let $\frac{m}{2}$ = half of the slope
    /// @dev Let $o$ = offset value
    /// @dev shares:
    /// $$\text{shares} = (s + o) - \sqrt{(s + o)^2 - \frac{a}{m/2}}$$
    /// @dev or to say that another way:
    /// $$\text{shares} = (s + o) - \sqrt{(s + o)^2 - \frac{2a}{m}}$$
    function previewWithdraw(
        uint256 assets,
        uint256 totalAssets,
        uint256 totalShares
    )
        external
        view
        override
        returns (uint256 shares)
    {
        _checkWithdraw(assets, totalAssets);
        UD60x18 currentSupplyOfShares = convert(totalShares).add(OFFSET);
        return
            convert(
                currentSupplyOfShares.sub(currentSupplyOfShares.powu(2).sub(convert(assets).div(HALF_SLOPE)).sqrt())
            );
    }

    /// @inheritdoc BaseCurve
    /// @dev Let $s$ = current total supply of shares
    /// @dev Let $m$ = the slope of the curve
    /// @dev Let $o$ = offset value
    /// @dev sharePrice:
    /// $$\text{sharePrice} = (s + o) \cdot m$$
    /// @dev This is the modified linear price function where the price increases linearly with the total supply plus
    /// offset
    /// @dev And the slope ($m$) determines how quickly the price increases
    /// @dev TLDR: Each new share costs more than the last, but starting from an offset point on the curve
    function currentPrice(
        uint256 totalShares,
        uint256 /* totalAssets */
    )
        public
        view
        override
        returns (uint256 sharePrice)
    {
        return convert(totalShares).add(OFFSET).mul(SLOPE).unwrap();
    }

    /// @inheritdoc BaseCurve
    /// @dev Let $s$ = the current total supply of shares
    /// @dev Let $\frac{m}{2}$ = half of the slope
    /// @dev Let $a$ = quantity of assets to convert to shares
    /// @dev Let $o$ = offset value
    /// @dev shares:
    /// $$\text{shares} = \frac{a}{(s + o) \cdot m/2}$$
    /// @dev Or to say that another way:
    /// $$\text{shares} = \frac{2a}{(s + o) \cdot m}$$
    function convertToShares(
        uint256 assets,
        uint256 totalAssets,
        uint256 totalShares
    )
        external
        view
        override
        returns (uint256 shares)
    {
        _checkDepositBounds(assets, totalAssets, MAX_ASSETS);
        UD60x18 currentSupplyOfShares = convert(totalShares).add(OFFSET);
<<<<<<< HEAD
        return
            convert(
                currentSupplyOfShares.powu(2).add(convert(assets).div(HALF_SLOPE)).sqrt().sub(currentSupplyOfShares)
            );
=======
        shares = convert(
            currentSupplyOfShares.powu(2).add(convert(assets).div(HALF_SLOPE)).sqrt().sub(currentSupplyOfShares)
        );
        _checkDepositOut(shares, totalShares, MAX_SHARES);
>>>>>>> dc09e039
    }

    /// @inheritdoc BaseCurve
    /// @dev Let $s$ = current total supply of shares
    /// @dev Let $\frac{m}{2}$ = half of the slope
    /// @dev Let $n$ = quantity of shares to convert to assets
    /// @dev Let $o$ = offset value
    /// @dev conversion price:
    /// $$\text{price} = (s + o) \cdot \frac{m}{2}$$
    /// @dev where $\frac{m}{2}$ is average price per share
    /// @dev assets:
    /// $$\text{assets} = n \cdot ((s + o) \cdot \frac{m}{2})$$
    /// @dev Or to say that another way:
    /// $$\text{assets} = n \cdot (s + o) \cdot \frac{m}{2}$$
    function convertToAssets(
        uint256 shares,
        uint256 totalShares,
        uint256 /*totalAssets*/
    )
        external
        view
        override
        returns (uint256 assets)
    {
        _checkRedeem(shares, totalShares);
        UD60x18 currentSupplyOfShares = convert(totalShares).add(OFFSET);
        UD60x18 supplyOfSharesAfterRedeem = currentSupplyOfShares.sub(convert(shares));
        return convert(_convertToAssets(supplyOfSharesAfterRedeem, currentSupplyOfShares));
    }

    /**
     * @notice Computes assets as the area under a linear curve with a simplified form of the area of a trapezium,
     * now including the offset:
     * $$f(x) = m(x + o)$$
     * $$\text{Area} = \frac{1}{2} \cdot (a + b) \cdot h$$
     * where $a$ and $b$ can be both $f(\text{juniorSupply})$ or $f(\text{seniorSupply})$ depending if used in minting
     * or redeeming,
     * and $o$ is the offset value.
     * Calculates area as:
     * $$((seniorSupply + offset)^2 - (juniorSupply + offset)^2) \cdot \text{halfSlope}$$
     * where:
     * $$\text{halfSlope} = \frac{\text{slope}}{2}$$
     *
     * @dev This method is identical to the ProgressiveCurve because it works entirely with relative values, which are
     * already
     * offset by the invoking methods.
     *
     * @param juniorSupply The smaller supply in the operation (the initial supply during mint,
     * or the final supply during a redeem operation).
     * @param seniorSupply The larger supply in the operation (the final supply during mint,
     * or the initial supply during a redeem operation).
     * @return assets The computed assets as an instance of UD60x18 (a fixed-point number).
     */
    function _convertToAssets(UD60x18 juniorSupply, UD60x18 seniorSupply) internal view returns (UD60x18 assets) {
        UD60x18 sqrDiff = seniorSupply.powu(2).sub(juniorSupply.powu(2));
        return sqrDiff.mul(HALF_SLOPE);
    }

    /// @inheritdoc BaseCurve
    function maxShares() external view override returns (uint256) {
        return MAX_SHARES;
    }

    /// @inheritdoc BaseCurve
    function maxAssets() external view override returns (uint256) {
        return MAX_ASSETS;
    }
}<|MERGE_RESOLUTION|>--- conflicted
+++ resolved
@@ -112,18 +112,10 @@
     {
         _checkDepositBounds(assets, totalAssets, MAX_ASSETS);
         UD60x18 currentSupplyOfShares = convert(totalShares).add(OFFSET);
-<<<<<<< HEAD
-
-        return
-            convert(
-                currentSupplyOfShares.powu(2).add(convert(assets).div(HALF_SLOPE)).sqrt().sub(currentSupplyOfShares)
-            );
-=======
         shares = convert(
             currentSupplyOfShares.powu(2).add(convert(assets).div(HALF_SLOPE)).sqrt().sub(currentSupplyOfShares)
         );
         _checkDepositOut(shares, totalShares, MAX_SHARES);
->>>>>>> dc09e039
     }
 
     /// @inheritdoc BaseCurve
@@ -255,17 +247,10 @@
     {
         _checkDepositBounds(assets, totalAssets, MAX_ASSETS);
         UD60x18 currentSupplyOfShares = convert(totalShares).add(OFFSET);
-<<<<<<< HEAD
-        return
-            convert(
-                currentSupplyOfShares.powu(2).add(convert(assets).div(HALF_SLOPE)).sqrt().sub(currentSupplyOfShares)
-            );
-=======
         shares = convert(
             currentSupplyOfShares.powu(2).add(convert(assets).div(HALF_SLOPE)).sqrt().sub(currentSupplyOfShares)
         );
         _checkDepositOut(shares, totalShares, MAX_SHARES);
->>>>>>> dc09e039
     }
 
     /// @inheritdoc BaseCurve
