--- conflicted
+++ resolved
@@ -155,31 +155,6 @@
         _setRecipientDomain(newRecipientDomain);
     }
 
-    function createCheckpoint(
-        uint256 startTimestamp,
-        uint256 emissionsLength,
-        uint256 emissionsReductionCliff,
-        uint256 emissionsPerEpoch,
-        uint256 emissionsReductionBasisPoints
-<<<<<<< HEAD
-    )
-        external
-        onlyRole(DEFAULT_ADMIN_ROLE)
-    {
-        _createCheckpoint(
-            startTimestamp, emissionsLength, emissionsReductionCliff, emissionsPerEpoch, emissionsReductionBasisPoints
-=======
-    ) external onlyRole(DEFAULT_ADMIN_ROLE) {
-        _createCheckpoint(
-            startTimestamp,
-            emissionsLength,
-            emissionsReductionCliff,
-            emissionsPerEpoch,
-            emissionsReductionBasisPoints
->>>>>>> c7436b4e
-        );
-    }
-
     function transferUnclaimedRewards(address to) external payable onlyRole(DEFAULT_ADMIN_ROLE) {
         uint256 unclaimedRewards = ITrustBonding(_trustBonding).getUnclaimedRewards();
         uint256 gasLimit = _quoteGasPayment(_recipientDomain, GAS_CONSTANT + _messageGasCost);
