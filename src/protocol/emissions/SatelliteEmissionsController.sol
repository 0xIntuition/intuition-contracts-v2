// SPDX-License-Identifier: BUSL-1.1
pragma solidity ^0.8.29;

import { IERC20 } from "@openzeppelin/contracts/token/ERC20/IERC20.sol";
import { AccessControlUpgradeable } from "@openzeppelin/contracts-upgradeable/access/AccessControlUpgradeable.sol";
import { Address } from "@openzeppelin/contracts/utils/Address.sol";
import { ReentrancyGuardUpgradeable } from "@openzeppelin/contracts-upgradeable/utils/ReentrancyGuardUpgradeable.sol";
import { SafeERC20 } from "@openzeppelin/contracts/token/ERC20/utils/SafeERC20.sol";

import { ISatelliteEmissionsController } from "src/interfaces/ISatelliteEmissionsController.sol";
import { ITrustBonding } from "src/interfaces/ITrustBonding.sol";
import { MetaERC20DispatchInit } from "src/interfaces/IMetaLayer.sol";
import { CoreEmissionsControllerInit } from "src/interfaces/ICoreEmissionsController.sol";
import { CoreEmissionsController } from "src/protocol/emissions/CoreEmissionsController.sol";
import { FinalityState, MetaERC20Dispatcher } from "src/protocol/emissions/MetaERC20Dispatcher.sol";

/**
 * @title  SatelliteEmissionsController
 * @author 0xIntuition
 * @notice Controls the transfers of TRUST tokens from the TrustBonding contract.
 */
contract SatelliteEmissionsController is
    ISatelliteEmissionsController,
    AccessControlUpgradeable,
    ReentrancyGuardUpgradeable,
    CoreEmissionsController,
    MetaERC20Dispatcher
{
    using SafeERC20 for IERC20;

    /* =================================================== */
    /*                     CONSTANTS                       */
    /* =================================================== */

    bytes32 public constant CONTROLLER_ROLE = keccak256("CONTROLLER_ROLE");

    /* =================================================== */
    /*                  INTERNAL STATE                     */
    /* =================================================== */

    /// @notice Address of the TrustBonding contract
    address internal _TRUST_BONDING;

    /// @notice Address of the BaseEmissionsController contract
    address internal _BASE_EMISSIONS_CONTROLLER;

    /// @notice Mapping of bridged emissions for each epoch
    mapping(uint256 epoch => uint256 amount) internal _bridgedEmissions;

    /// @dev Gap for upgrade safety
    uint256[50] private __gap;

    /* =================================================== */
    /*                    CONSTRUCTOR                      */
    /* =================================================== */

    constructor() {
        _disableInitializers();
    }

    function initialize(
        address admin,
        address trustBonding,
        address baseEmissionsController,
        MetaERC20DispatchInit memory metaERC20DispatchInit,
        CoreEmissionsControllerInit memory checkpointInit
    )
        external
        initializer
    {
<<<<<<< HEAD
        // Initialize the AccessControl and ReentrancyGuard contracts
=======
        if (admin == address(0) || trustBonding == address(0) || baseEmissionsController == address(0)) {
            revert SatelliteEmissionsController_InvalidAddress();
        }

>>>>>>> 0d311e9b
        __AccessControl_init();
        __ReentrancyGuard_init();

        __CoreEmissionsController_init(
            checkpointInit.startTimestamp,
            checkpointInit.emissionsLength,
            checkpointInit.emissionsPerEpoch,
            checkpointInit.emissionsReductionCliff,
            checkpointInit.emissionsReductionBasisPoints
        );

        __MetaERC20Dispatcher_init(
            metaERC20DispatchInit.hubOrSpoke,
            metaERC20DispatchInit.recipientDomain,
            metaERC20DispatchInit.gasLimit,
            metaERC20DispatchInit.finalityState
        );

        // Initialize access control
        _grantRole(DEFAULT_ADMIN_ROLE, admin);
        _grantRole(CONTROLLER_ROLE, trustBonding);

        // Set TrustBonding and BaseEmissionsController addresses
        _setTrustBonding(trustBonding);
        _setBaseEmissionsController(baseEmissionsController);
    }

    /* =================================================== */
    /*                      GETTERS                        */
    /* =================================================== */

    /// @inheritdoc ISatelliteEmissionsController
    function getTrustBonding() external view returns (address) {
        return _TRUST_BONDING;
    }

    /// @inheritdoc ISatelliteEmissionsController
    function getBaseEmissionsController() external view returns (address) {
        return _BASE_EMISSIONS_CONTROLLER;
    }

    /// @inheritdoc ISatelliteEmissionsController
    function getBridgedEmissions(uint256 epoch) external view returns (uint256) {
        return _bridgedEmissions[epoch];
    }

    /* =================================================== */
    /*                      RECEIVE                        */
    /* =================================================== */

    /**
     * @notice The SatelliteEmissionsController will receive TRUST tokens from the BaseEmissionsController and hold
     * those tokens until a user claims their rewards or until they are bridged back to the BaseEmissionsController to
     * be burned.
     */
    receive() external payable { }

    /* =================================================== */
    /*                    CONTROLLER                       */
    /* =================================================== */

    /// @inheritdoc ISatelliteEmissionsController
    function transfer(address recipient, uint256 amount) external nonReentrant onlyRole(CONTROLLER_ROLE) {
        if (recipient == address(0)) revert SatelliteEmissionsController_InvalidAddress();
        if (amount == 0) revert SatelliteEmissionsController_InvalidAmount();
        if (address(this).balance < amount) revert SatelliteEmissionsController_InsufficientBalance();
        Address.sendValue(payable(recipient), amount);

        emit NativeTokenTransferred(recipient, amount);
    }

    /* =================================================== */
    /*                       ADMIN                         */
    /* =================================================== */

    /// @inheritdoc ISatelliteEmissionsController
    function setTrustBonding(address newTrustBonding) external onlyRole(DEFAULT_ADMIN_ROLE) {
        _setTrustBonding(newTrustBonding);
    }

    /// @inheritdoc ISatelliteEmissionsController
    function setBaseEmissionsController(address newBaseEmissionsController) external onlyRole(DEFAULT_ADMIN_ROLE) {
        _setBaseEmissionsController(newBaseEmissionsController);
    }

    /// @inheritdoc ISatelliteEmissionsController
    function setMessageGasCost(uint256 newGasCost) external onlyRole(DEFAULT_ADMIN_ROLE) {
        _setMessageGasCost(newGasCost);
    }

    /// @inheritdoc ISatelliteEmissionsController
    function setFinalityState(FinalityState newFinalityState) external onlyRole(DEFAULT_ADMIN_ROLE) {
        _setFinalityState(newFinalityState);
    }

    /// @inheritdoc ISatelliteEmissionsController
    function setMetaERC20SpokeOrHub(address newMetaERC20SpokeOrHub) external onlyRole(DEFAULT_ADMIN_ROLE) {
        _setMetaERC20SpokeOrHub(newMetaERC20SpokeOrHub);
    }

    /// @inheritdoc ISatelliteEmissionsController
    function setRecipientDomain(uint32 newRecipientDomain) external onlyRole(DEFAULT_ADMIN_ROLE) {
        _setRecipientDomain(newRecipientDomain);
    }

    /// @inheritdoc ISatelliteEmissionsController
    function bridgeUnclaimedEmissions(uint256 epoch) external payable onlyRole(DEFAULT_ADMIN_ROLE) {
        // Prevent bridging of zero amount if no unclaimed rewards are available.
        uint256 amount = ITrustBonding(_TRUST_BONDING).getUnclaimedRewardsForEpoch(epoch);
        if (amount == 0) {
            revert SatelliteEmissionsController_InvalidBridgeAmount();
        }

        // Check if rewards for this epoch have already been reclaimed and bridged.
        if (_bridgedEmissions[epoch] > 0) {
            revert SatelliteEmissionsController_PreviouslyBridgedUnclaimedEmissions();
        }

        // Mark the unclaimed rewards as bridged and prevent from being claimed again.
        _bridgedEmissions[epoch] = amount;

        // Calculate gas limit for the bridge transfer using the MetaLayer router.
        uint256 gasLimit = _quoteGasPayment(_recipientDomain, GAS_CONSTANT + _messageGasCost);
        if (msg.value < gasLimit) {
            revert SatelliteEmissionsController_InsufficientGasPayment();
        }

        // Bridge the unclaimed rewards back to the base emissions controller.
        // Reference the MetaERC20Dispatcher smart contract for more details.
        _bridgeTokensViaNativeToken(
            _metaERC20SpokeOrHub,
            _recipientDomain,
            bytes32(uint256(uint160(_BASE_EMISSIONS_CONTROLLER))),
            amount,
            gasLimit,
            _finalityState
        );

        if (msg.value > gasLimit) {
            Address.sendValue(payable(msg.sender), msg.value - gasLimit);
        }

        emit UnclaimedRewardsBridged(epoch, amount);
    }

    /* =================================================== */
    /*                       INTERNAL                      */
    /* =================================================== */

    function _setTrustBonding(address newTrustBonding) internal {
        if (newTrustBonding == address(0)) {
            revert SatelliteEmissionsController_InvalidAddress();
        }
        _TRUST_BONDING = newTrustBonding;
        emit TrustBondingUpdated(newTrustBonding);
    }

    function _setBaseEmissionsController(address newBaseEmissionsController) internal {
        if (newBaseEmissionsController == address(0)) {
            revert SatelliteEmissionsController_InvalidAddress();
        }
        _BASE_EMISSIONS_CONTROLLER = newBaseEmissionsController;
        emit BaseEmissionsControllerUpdated(newBaseEmissionsController);
    }
}<|MERGE_RESOLUTION|>--- conflicted
+++ resolved
@@ -68,14 +68,11 @@
         external
         initializer
     {
-<<<<<<< HEAD
-        // Initialize the AccessControl and ReentrancyGuard contracts
-=======
         if (admin == address(0) || trustBonding == address(0) || baseEmissionsController == address(0)) {
             revert SatelliteEmissionsController_InvalidAddress();
         }
 
->>>>>>> 0d311e9b
+        // Initialize the AccessControl and ReentrancyGuard contracts
         __AccessControl_init();
         __ReentrancyGuard_init();
 
