// SPDX-License-Identifier: BUSL-1.1
pragma solidity 0.8.29;

import { ReentrancyGuardUpgradeable } from "@openzeppelin/contracts-upgradeable/utils/ReentrancyGuardUpgradeable.sol";
import { AccessControlUpgradeable } from "@openzeppelin/contracts-upgradeable/access/AccessControlUpgradeable.sol";
import { Address } from "@openzeppelin/contracts/utils/Address.sol";

import { IBaseEmissionsController } from "src/interfaces/IBaseEmissionsController.sol";
import { ITrust } from "src/interfaces/ITrust.sol";
import { MetaERC20DispatchInit } from "src/interfaces/IMetaLayer.sol";
import { CoreEmissionsControllerInit } from "src/interfaces/ICoreEmissionsController.sol";
import { CoreEmissionsController } from "src/protocol/emissions/CoreEmissionsController.sol";
import { FinalityState, MetaERC20Dispatcher } from "src/protocol/emissions/MetaERC20Dispatcher.sol";

/**
 * @title  BaseEmissionsController
 * @author 0xIntuition
 * @notice Controls the release of TRUST tokens by sending mint requests to the TRUST token.
 */
contract BaseEmissionsController is
    IBaseEmissionsController,
    AccessControlUpgradeable,
    ReentrancyGuardUpgradeable,
    CoreEmissionsController,
    MetaERC20Dispatcher
{
    /* =================================================== */
    /*                     CONSTANTS                       */
    /* =================================================== */

    /// @notice Access control role for controllers who can mint tokens
    bytes32 public constant CONTROLLER_ROLE = keccak256("CONTROLLER_ROLE");

    /* =================================================== */
    /*                       STATE                         */
    /* =================================================== */

    /// @notice Trust token contract address
    address internal _TRUST_TOKEN;

    /// @notice Address of the emissions controller on the satellite chain
    address internal _SATELLITE_EMISSIONS_CONTROLLER;

    /// @notice Total amount of Trust tokens minted
    uint256 internal _totalMintedAmount;

    /// @notice Mapping of minted amounts for each epoch
    mapping(uint256 epoch => uint256 amount) internal _epochToMintedAmount;

    /// @dev Gap for upgrade safety
    uint256[50] private __gap;

    /* =================================================== */
    /*                    CONSTRUCTOR                      */
    /* =================================================== */

    /// @custom:oz-upgrades-unsafe-allow constructor
    constructor() {
        _disableInitializers();
    }

    function initialize(
        address admin,
        address controller,
        address token,
        address satellite,
        MetaERC20DispatchInit memory metaERC20DispatchInit,
        CoreEmissionsControllerInit memory checkpointInit
    )
        external
        initializer
    {
        if (admin == address(0) || controller == address(0) || token == address(0) || satellite == address(0)) {
            revert BaseEmissionsController_InvalidAddress();
        }

        // Initialize the AccessControl and ReentrancyGuard contracts
        __AccessControl_init();
        __ReentrancyGuard_init();

        __CoreEmissionsController_init(
            checkpointInit.startTimestamp,
            checkpointInit.emissionsLength,
            checkpointInit.emissionsPerEpoch,
            checkpointInit.emissionsReductionCliff,
            checkpointInit.emissionsReductionBasisPoints
        );

        __MetaERC20Dispatcher_init(
            metaERC20DispatchInit.hubOrSpoke,
            metaERC20DispatchInit.recipientDomain,
            metaERC20DispatchInit.gasLimit,
            metaERC20DispatchInit.finalityState
        );

        // Assign the roles
        _grantRole(DEFAULT_ADMIN_ROLE, admin);
        _grantRole(CONTROLLER_ROLE, controller);

        // Set the Trust token contract address
        _setTrustToken(token);

        // Set the Satellite Emissions Controller contract address
        _setSatelliteEmissionsController(satellite);
    }

    /* =================================================== */
    /*                      GETTERS                        */
    /* =================================================== */

    /// @inheritdoc IBaseEmissionsController
    function getTrustToken() external view returns (address) {
        return _TRUST_TOKEN;
    }

    /// @inheritdoc IBaseEmissionsController
    function getSatelliteEmissionsController() external view returns (address) {
        return _SATELLITE_EMISSIONS_CONTROLLER;
    }

    /// @inheritdoc IBaseEmissionsController
    function getTotalMinted() external view returns (uint256) {
        return _totalMintedAmount;
    }

    /// @inheritdoc IBaseEmissionsController
    function getEpochMintedAmount(uint256 epoch) external view returns (uint256) {
        return _epochToMintedAmount[epoch];
    }

    /* =================================================== */
    /*                    CONTROLLER                       */
    /* =================================================== */

    /// @inheritdoc IBaseEmissionsController
    function mintAndBridge(uint256 epoch) external payable nonReentrant onlyRole(CONTROLLER_ROLE) {
        uint256 currentEpoch = _currentEpoch();

        if (epoch > currentEpoch) {
            revert BaseEmissionsController_InvalidEpoch();
        }

        if (_epochToMintedAmount[epoch] > 0) {
            revert BaseEmissionsController_EpochMintingLimitExceeded();
        }

        uint256 amount = _emissionsAtEpoch(epoch);
        _totalMintedAmount += amount;
        _epochToMintedAmount[epoch] = amount;

        // Mint new TRUST using the calculated epoch emissions
        ITrust(_TRUST_TOKEN).mint(address(this), amount);
        IERC20(_TRUST_TOKEN).approve(_metaERC20SpokeOrHub, amount);

        // Bridge new emissions to the Satellite Emissions Controller
        uint256 gasLimit = _quoteGasPayment(_recipientDomain, GAS_CONSTANT + _messageGasCost);
        if (msg.value < gasLimit) {
            revert BaseEmissionsController_InsufficientGasPayment();
        }

        _bridgeTokensViaERC20(
            _metaERC20SpokeOrHub,
            _recipientDomain,
            bytes32(uint256(uint160(_SATELLITE_EMISSIONS_CONTROLLER))),
            amount,
            gasLimit,
            _finalityState
        );
        if (msg.value > gasLimit) {
            Address.sendValue(payable(msg.sender), msg.value - gasLimit);
        }

        emit TrustMintedAndBridged(_SATELLITE_EMISSIONS_CONTROLLER, amount, epoch);
    }

    /* =================================================== */
    /*                       ADMIN                         */
    /* =================================================== */

    /// @inheritdoc IBaseEmissionsController
    function setTrustToken(address newToken) external onlyRole(DEFAULT_ADMIN_ROLE) {
        _setTrustToken(newToken);
    }

    /// @inheritdoc IBaseEmissionsController
    function setSatelliteEmissionsController(address newSatellite) external onlyRole(DEFAULT_ADMIN_ROLE) {
        _setSatelliteEmissionsController(newSatellite);
    }

    /// @inheritdoc IBaseEmissionsController
    function setMessageGasCost(uint256 newGasCost) external onlyRole(DEFAULT_ADMIN_ROLE) {
        _setMessageGasCost(newGasCost);
    }

    /// @inheritdoc IBaseEmissionsController
    function setFinalityState(FinalityState newFinalityState) external onlyRole(DEFAULT_ADMIN_ROLE) {
        _setFinalityState(newFinalityState);
    }

    /// @inheritdoc IBaseEmissionsController
    function setMetaERC20SpokeOrHub(address newMetaERC20SpokeOrHub) external onlyRole(DEFAULT_ADMIN_ROLE) {
        _setMetaERC20SpokeOrHub(newMetaERC20SpokeOrHub);
    }

    /// @inheritdoc IBaseEmissionsController
    function setRecipientDomain(uint32 newRecipientDomain) external onlyRole(DEFAULT_ADMIN_ROLE) {
        _setRecipientDomain(newRecipientDomain);
    }

    /// @inheritdoc IBaseEmissionsController
    function burn(uint256 amount) external onlyRole(DEFAULT_ADMIN_ROLE) {
        if (amount > _balanceBurnable()) {
            revert BaseEmissionsController_InsufficientBurnableBalance();
        }
<<<<<<< HEAD
        ITrust(_TRUST_TOKEN).burn(amount);
=======
        ITrust(_TRUST_TOKEN).burn(address(this), amount);

        emit TrustBurned(address(this), amount);
>>>>>>> 2f160bbc
    }

    /* =================================================== */
    /*                      INTERNAL                       */
    /* =================================================== */

    function _setTrustToken(address newToken) internal {
        if (newToken == address(0)) {
            revert BaseEmissionsController_InvalidAddress();
        }
        _TRUST_TOKEN = newToken;
        emit TrustTokenUpdated(newToken);
    }

    function _setSatelliteEmissionsController(address newSatellite) internal {
        if (newSatellite == address(0)) {
            revert BaseEmissionsController_InvalidAddress();
        }
        _SATELLITE_EMISSIONS_CONTROLLER = newSatellite;
        emit SatelliteEmissionsControllerUpdated(newSatellite);
    }

    function _balanceBurnable() internal view returns (uint256) {
        return IERC20(_TRUST_TOKEN).balanceOf(address(this));
    }
}<|MERGE_RESOLUTION|>--- conflicted
+++ resolved
@@ -212,13 +212,10 @@
         if (amount > _balanceBurnable()) {
             revert BaseEmissionsController_InsufficientBurnableBalance();
         }
-<<<<<<< HEAD
+  
         ITrust(_TRUST_TOKEN).burn(amount);
-=======
-        ITrust(_TRUST_TOKEN).burn(address(this), amount);
 
         emit TrustBurned(address(this), amount);
->>>>>>> 2f160bbc
     }
 
     /* =================================================== */
