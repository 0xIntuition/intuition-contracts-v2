// SPDX-License-Identifier: BUSL-1.1
pragma solidity ^0.8.29;

import { IERC20 } from "@openzeppelin/contracts/token/ERC20/IERC20.sol";
import { ReentrancyGuardUpgradeable } from "@openzeppelin/contracts-upgradeable/utils/ReentrancyGuardUpgradeable.sol";
import { AccessControlUpgradeable } from "@openzeppelin/contracts-upgradeable/access/AccessControlUpgradeable.sol";
import { Math } from "@openzeppelin/contracts/utils/math/Math.sol";
import { Address } from "@openzeppelin/contracts/utils/Address.sol";

import { ITrust } from "src/interfaces/ITrust.sol";
import { MetaERC20DispatchInit } from "src/interfaces/IMetaLayer.sol";
import { CoreEmissionsControllerInit } from "src/interfaces/ICoreEmissionsController.sol";
import { CoreEmissionsController } from "src/protocol/emissions/CoreEmissionsController.sol";
import {
    MetaERC20Dispatcher,
    FinalityState,
    IMetaERC20Hub,
    IIGP,
    IMetalayerRouter
} from "src/protocol/emissions/MetaERC20Dispatcher.sol";

struct BaseEmissionsControllerInitializeParams {
    address admin;
    address minter;
    address trustToken;
    address metaERC20Hub;
    address satelliteEmissionsController;
    uint32 recipientDomain;
    uint256 maxAnnualEmission;
    uint256 maxEmissionPerEpochBasisPoints;
    uint256 annualReductionBasisPoints;
    uint256 startTimestamp;
    uint256 epochDuration;
}

/**
 * @title  BaseEmissionsController
 * @author 0xIntuition
 * @notice Controls the release of TRUST tokens by sending mint requests to the TRUST token.
 */
contract BaseEmissionsController is
    AccessControlUpgradeable,
    ReentrancyGuardUpgradeable,
    MetaERC20Dispatcher,
    CoreEmissionsController
{
    /* =================================================== */
    /*                     CONSTANTS                       */
    /* =================================================== */

    /// @notice Access control role for controllers who can mint tokens
    bytes32 public constant CONTROLLER_ROLE = keccak256("CONTROLLER_ROLE");

    /* =================================================== */
    /*                       STATE                         */
    /* =================================================== */

    /// @notice Trust token contract address
    address public trustToken;

    /// @notice Address of the emissions controller on the satellite chain
    address public satelliteEmissionsController;

    /// @notice Total amount of Trust tokens minted
    uint256 internal _totalMintedAmount;

    mapping(uint256 epoch => uint256 amount) internal _epochToMintedAmount;

    /// @dev Gap for upgrade safety
    uint256[50] private __gap;

    /* =================================================== */
    /*                       EVENTS                        */
    /* =================================================== */

    /**
     * @notice Event emitted when Trust tokens are minted
     * @param to Address that received the minted Trust tokens
     * @param amount Amount of Trust tokens minted
     */
    event TrustMinted(address indexed to, uint256 amount);

    /* =================================================== */
    /*                       ERRORS                        */
    /* =================================================== */

    error BaseEmissionsController_InvalidEpoch();

    error BaseEmissionsController_InsufficientGasPayment();
<<<<<<< HEAD

    error BaseEmissionsController_EpochMintingLimitExceeded();

=======
    
    error BaseEmissionsController_EpochMintingLimitExceeded();
    
>>>>>>> c7436b4e
    error BaseEmissionsController_InsufficientBurnableBalance();

    /* =================================================== */
    /*                    CONSTRUCTOR                      */
    /* =================================================== */

    /// @custom:oz-upgrades-unsafe-allow constructor
    constructor() {
        _disableInitializers();
    }

    function initialize(
        address admin,
        address controller,
        address token,
        address satellite,
        MetaERC20DispatchInit memory metaERC20DispatchInit,
        CoreEmissionsControllerInit memory checkpointInit
    )
        external
        initializer
    {
        // Initialize the AccessControl and ReentrancyGuard contracts
        __AccessControl_init();
        __ReentrancyGuard_init();

        __CoreEmissionsController_init(
            checkpointInit.startTimestamp,
            checkpointInit.emissionsLength,
            checkpointInit.emissionsPerEpoch,
            checkpointInit.emissionsReductionCliff,
            checkpointInit.emissionsReductionBasisPoints
        );

        __MetaERC20Dispatcher_init(
            metaERC20DispatchInit.hubOrSpoke,
            metaERC20DispatchInit.recipientDomain,
            metaERC20DispatchInit.gasLimit,
            metaERC20DispatchInit.finalityState
        );

        // Assign the roles
        _grantRole(DEFAULT_ADMIN_ROLE, admin);
        _grantRole(CONTROLLER_ROLE, controller);

        // Set the Trust token contract address
        trustToken = token;
        satellite = satellite;
    }

    function getTotalMinted() external view returns (uint256) {
        return _totalMintedAmount;
    }

    function getEpochMintedAmount(uint256 epoch) external view returns (uint256) {
        return _epochToMintedAmount[epoch];
    }

    /* =================================================== */
    /*                    CONTROLLER                       */
    /* =================================================== */

    /**
     * @notice Mint new energy tokens to an address
     */
    function mintAndBridge(uint256 epoch) external payable nonReentrant onlyRole(CONTROLLER_ROLE) {
        uint256 currentEpoch = _currentEpoch();

        if (epoch > currentEpoch) {
            revert BaseEmissionsController_InvalidEpoch();
        }

        if (_epochToMintedAmount[epoch] > 0) {
            revert BaseEmissionsController_EpochMintingLimitExceeded();
        }

        uint256 emissionsAmount = _emissionsAtEpoch(epoch);
        _totalMintedAmount += emissionsAmount;
        _epochToMintedAmount[epoch] = emissionsAmount;

        // Mint new TRUST using the calculated epoch emissions
        ITrust(trustToken).mint(address(this), emissionsAmount);
        ITrust(trustToken).approve(_metaERC20SpokeOrHub, emissionsAmount);

        // Bridge new emissions to the Satellite Emissions Controller
        uint256 gasLimit = _quoteGasPayment(_recipientDomain, GAS_CONSTANT + _messageGasCost);
        if (msg.value < gasLimit) {
            revert BaseEmissionsController_InsufficientGasPayment();
        }
        _bridgeTokens(
            _metaERC20SpokeOrHub,
            _recipientDomain,
            bytes32(uint256(uint160(satelliteEmissionsController))),
            emissionsAmount,
            gasLimit,
            _finalityState
        );
        if (msg.value > gasLimit) {
            Address.sendValue(payable(msg.sender), msg.value - gasLimit);
        }
    }

    function burn(uint256 amount) external onlyRole(CONTROLLER_ROLE) {
        if (amount > _balanceBurnable()) {
            revert BaseEmissionsController_InsufficientBurnableBalance();
        }
        ITrust(trustToken).burn(address(this), amount);
    }

    /* =================================================== */
    /*                       ADMIN                         */
    /* =================================================== */

    function setMessageGasCost(uint256 newGasCost) external onlyRole(DEFAULT_ADMIN_ROLE) {
        _setMessageGasCost(newGasCost);
    }

    function setFinalityState(FinalityState newFinalityState) external onlyRole(DEFAULT_ADMIN_ROLE) {
        _setFinalityState(newFinalityState);
    }

    function setMetaERC20SpokeOrHub(address newMetaERC20SpokeOrHub) external onlyRole(DEFAULT_ADMIN_ROLE) {
        _setMetaERC20SpokeOrHub(newMetaERC20SpokeOrHub);
    }

    function setRecipientDomain(uint32 newRecipientDomain) external onlyRole(DEFAULT_ADMIN_ROLE) {
        _setRecipientDomain(newRecipientDomain);
    }

    function createCheckpoint(
        uint256 startTimestamp,
        uint256 emissionsLength,
        uint256 emissionsReductionCliff,
        uint256 emissionsPerEpoch,
        uint256 emissionsReductionBasisPoints
<<<<<<< HEAD
    )
        external
        onlyRole(DEFAULT_ADMIN_ROLE)
    {
        _createCheckpoint(
            startTimestamp, emissionsLength, emissionsReductionCliff, emissionsPerEpoch, emissionsReductionBasisPoints
=======
    ) external onlyRole(DEFAULT_ADMIN_ROLE) {
        _createCheckpoint(
            startTimestamp,
            emissionsLength,
            emissionsReductionCliff,
            emissionsPerEpoch,
            emissionsReductionBasisPoints
>>>>>>> c7436b4e
        );
    }

    /* =================================================== */
    /*                      INTERNAL                       */
    /* =================================================== */

    function _balanceBurnable() internal view returns (uint256) {
        return ITrust(trustToken).balanceOf(address(this));
    }
}<|MERGE_RESOLUTION|>--- conflicted
+++ resolved
@@ -87,15 +87,9 @@
     error BaseEmissionsController_InvalidEpoch();
 
     error BaseEmissionsController_InsufficientGasPayment();
-<<<<<<< HEAD
 
     error BaseEmissionsController_EpochMintingLimitExceeded();
 
-=======
-    
-    error BaseEmissionsController_EpochMintingLimitExceeded();
-    
->>>>>>> c7436b4e
     error BaseEmissionsController_InsufficientBurnableBalance();
 
     /* =================================================== */
@@ -225,31 +219,6 @@
         _setRecipientDomain(newRecipientDomain);
     }
 
-    function createCheckpoint(
-        uint256 startTimestamp,
-        uint256 emissionsLength,
-        uint256 emissionsReductionCliff,
-        uint256 emissionsPerEpoch,
-        uint256 emissionsReductionBasisPoints
-<<<<<<< HEAD
-    )
-        external
-        onlyRole(DEFAULT_ADMIN_ROLE)
-    {
-        _createCheckpoint(
-            startTimestamp, emissionsLength, emissionsReductionCliff, emissionsPerEpoch, emissionsReductionBasisPoints
-=======
-    ) external onlyRole(DEFAULT_ADMIN_ROLE) {
-        _createCheckpoint(
-            startTimestamp,
-            emissionsLength,
-            emissionsReductionCliff,
-            emissionsPerEpoch,
-            emissionsReductionBasisPoints
->>>>>>> c7436b4e
-        );
-    }
-
     /* =================================================== */
     /*                      INTERNAL                       */
     /* =================================================== */
