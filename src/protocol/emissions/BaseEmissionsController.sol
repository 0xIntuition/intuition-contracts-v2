// SPDX-License-Identifier: BUSL-1.1
pragma solidity 0.8.29;

import { ReentrancyGuardUpgradeable } from "@openzeppelin/contracts-upgradeable/utils/ReentrancyGuardUpgradeable.sol";
import { AccessControlUpgradeable } from "@openzeppelin/contracts-upgradeable/access/AccessControlUpgradeable.sol";
import { Address } from "@openzeppelin/contracts/utils/Address.sol";

import { IBaseEmissionsController } from "src/interfaces/IBaseEmissionsController.sol";
import { ITrust } from "src/interfaces/ITrust.sol";
import { MetaERC20DispatchInit } from "src/interfaces/IMetaLayer.sol";
import { CoreEmissionsControllerInit } from "src/interfaces/ICoreEmissionsController.sol";
import { CoreEmissionsController } from "src/protocol/emissions/CoreEmissionsController.sol";
import { FinalityState, MetaERC20Dispatcher } from "src/protocol/emissions/MetaERC20Dispatcher.sol";

/**
 * @title  BaseEmissionsController
 * @author 0xIntuition
 * @notice Controls the release of TRUST tokens by sending mint requests to the TRUST token.
 */
contract BaseEmissionsController is
    IBaseEmissionsController,
    AccessControlUpgradeable,
    ReentrancyGuardUpgradeable,
    CoreEmissionsController,
    MetaERC20Dispatcher
{
    /* =================================================== */
    /*                     CONSTANTS                       */
    /* =================================================== */

    /// @notice Access control role for controllers who can mint tokens
    bytes32 public constant CONTROLLER_ROLE = keccak256("CONTROLLER_ROLE");

    /* =================================================== */
    /*                       STATE                         */
    /* =================================================== */

    /// @notice Trust token contract address
    address internal _TRUST_TOKEN;

    /// @notice Address of the emissions controller on the satellite chain
    address internal _SATELLITE_EMISSIONS_CONTROLLER;

    /// @notice Total amount of Trust tokens minted
    uint256 internal _totalMintedAmount;

    /// @notice Mapping of minted amounts for each epoch
    mapping(uint256 epoch => uint256 amount) internal _epochToMintedAmount;

    /// @dev Gap for upgrade safety
    uint256[50] private __gap;

    /* =================================================== */
    /*                    CONSTRUCTOR                      */
    /* =================================================== */

    /// @custom:oz-upgrades-unsafe-allow constructor
    constructor() {
        _disableInitializers();
    }

    function initialize(
        address admin,
        address controller,
        address token,
        MetaERC20DispatchInit memory metaERC20DispatchInit,
        CoreEmissionsControllerInit memory checkpointInit
    )
        external
        initializer
    {
        if (admin == address(0) || controller == address(0) || token == address(0) || satellite == address(0)) {
            revert BaseEmissionsController_InvalidAddress();
        }

        // Initialize the AccessControl and ReentrancyGuard contracts
        __AccessControl_init();
        __ReentrancyGuard_init();

        __CoreEmissionsController_init(
            checkpointInit.startTimestamp,
            checkpointInit.emissionsLength,
            checkpointInit.emissionsPerEpoch,
            checkpointInit.emissionsReductionCliff,
            checkpointInit.emissionsReductionBasisPoints
        );

        __MetaERC20Dispatcher_init(
            metaERC20DispatchInit.hubOrSpoke,
            metaERC20DispatchInit.recipientDomain,
            metaERC20DispatchInit.gasLimit,
            metaERC20DispatchInit.finalityState
        );

        // Assign the roles
        _grantRole(DEFAULT_ADMIN_ROLE, admin);
        _grantRole(CONTROLLER_ROLE, controller);

        // Set the Trust token contract address
<<<<<<< HEAD
        _TRUST_TOKEN = token;

        emit TrustTokenUpdated(token);
=======
        _setTrustToken(token);

        // Set the Satellite Emissions Controller contract address
        _setSatelliteEmissionsController(satellite);
>>>>>>> 2f160bbc
    }

    /* =================================================== */
    /*                      GETTERS                        */
    /* =================================================== */

    /// @inheritdoc IBaseEmissionsController
    function getTrustToken() external view returns (address) {
        return _TRUST_TOKEN;
    }

    /// @inheritdoc IBaseEmissionsController
    function getSatelliteEmissionsController() external view returns (address) {
        return _SATELLITE_EMISSIONS_CONTROLLER;
    }

    /// @inheritdoc IBaseEmissionsController
    function getTotalMinted() external view returns (uint256) {
        return _totalMintedAmount;
    }

    /// @inheritdoc IBaseEmissionsController
    function getEpochMintedAmount(uint256 epoch) external view returns (uint256) {
        return _epochToMintedAmount[epoch];
    }

    /* =================================================== */
    /*                    CONTROLLER                       */
    /* =================================================== */

    /// @inheritdoc IBaseEmissionsController
    function mintAndBridge(uint256 epoch) external payable nonReentrant onlyRole(CONTROLLER_ROLE) {
        uint256 currentEpoch = _currentEpoch();

        if (epoch > currentEpoch) {
            revert BaseEmissionsController_InvalidEpoch();
        }

        if (_epochToMintedAmount[epoch] > 0) {
            revert BaseEmissionsController_EpochMintingLimitExceeded();
        }

        uint256 amount = _emissionsAtEpoch(epoch);
        _totalMintedAmount += amount;
        _epochToMintedAmount[epoch] = amount;

        // Mint new TRUST using the calculated epoch emissions
        ITrust(_TRUST_TOKEN).mint(address(this), amount);
        ITrust(_TRUST_TOKEN).approve(_metaERC20SpokeOrHub, amount);

        // Bridge new emissions to the Satellite Emissions Controller
        uint256 gasLimit = _quoteGasPayment(_recipientDomain, GAS_CONSTANT + _messageGasCost);
        if (msg.value < gasLimit) {
            revert BaseEmissionsController_InsufficientGasPayment();
        }

        _bridgeTokensViaERC20(
            _metaERC20SpokeOrHub,
            _recipientDomain,
            bytes32(uint256(uint160(_SATELLITE_EMISSIONS_CONTROLLER))),
            amount,
            gasLimit,
            _finalityState
        );
        if (msg.value > gasLimit) {
            Address.sendValue(payable(msg.sender), msg.value - gasLimit);
        }

        emit TrustMintedAndBridged(_SATELLITE_EMISSIONS_CONTROLLER, amount, epoch);
    }

    /* =================================================== */
    /*                       ADMIN                         */
    /* =================================================== */

    /// @inheritdoc IBaseEmissionsController
    function setTrustToken(address newToken) external onlyRole(DEFAULT_ADMIN_ROLE) {
<<<<<<< HEAD
        if (newToken == address(0)) {
            revert BaseEmissionsController_IvalidAddress();
        }
        _TRUST_TOKEN = newToken;
        emit TrustTokenUpdated(newToken);
=======
        _setTrustToken(newToken);
>>>>>>> 2f160bbc
    }

    /// @inheritdoc IBaseEmissionsController
    function setSatelliteEmissionsController(address newSatellite) external onlyRole(DEFAULT_ADMIN_ROLE) {
<<<<<<< HEAD
        if (newSatellite == address(0)) {
            revert BaseEmissionsController_IvalidAddress();
        }
        _SATELLITE_EMISSIONS_CONTROLLER = newSatellite;
        emit SatelliteEmissionsControllerUpdated(newSatellite);
=======
        _setSatelliteEmissionsController(newSatellite);
>>>>>>> 2f160bbc
    }

    /// @inheritdoc IBaseEmissionsController
    function setMessageGasCost(uint256 newGasCost) external onlyRole(DEFAULT_ADMIN_ROLE) {
        _setMessageGasCost(newGasCost);
    }

    /// @inheritdoc IBaseEmissionsController
    function setFinalityState(FinalityState newFinalityState) external onlyRole(DEFAULT_ADMIN_ROLE) {
        _setFinalityState(newFinalityState);
    }

    /// @inheritdoc IBaseEmissionsController
    function setMetaERC20SpokeOrHub(address newMetaERC20SpokeOrHub) external onlyRole(DEFAULT_ADMIN_ROLE) {
        _setMetaERC20SpokeOrHub(newMetaERC20SpokeOrHub);
    }

    /// @inheritdoc IBaseEmissionsController
    function setRecipientDomain(uint32 newRecipientDomain) external onlyRole(DEFAULT_ADMIN_ROLE) {
        _setRecipientDomain(newRecipientDomain);
    }

    /// @inheritdoc IBaseEmissionsController
    function burn(uint256 amount) external onlyRole(DEFAULT_ADMIN_ROLE) {
        if (amount > _balanceBurnable()) {
            revert BaseEmissionsController_InsufficientBurnableBalance();
        }
        ITrust(_TRUST_TOKEN).burn(address(this), amount);

        emit TrustBurned(address(this), amount);
    }

    /* =================================================== */
    /*                      INTERNAL                       */
    /* =================================================== */

    function _setTrustToken(address newToken) internal {
        if (newToken == address(0)) {
            revert BaseEmissionsController_InvalidAddress();
        }
        _TRUST_TOKEN = newToken;
        emit TrustTokenUpdated(newToken);
    }

    function _setSatelliteEmissionsController(address newSatellite) internal {
        if (newSatellite == address(0)) {
            revert BaseEmissionsController_InvalidAddress();
        }
        _SATELLITE_EMISSIONS_CONTROLLER = newSatellite;
        emit SatelliteEmissionsControllerUpdated(newSatellite);
    }

    function _balanceBurnable() internal view returns (uint256) {
        return ITrust(_TRUST_TOKEN).balanceOf(address(this));
    }
}<|MERGE_RESOLUTION|>--- conflicted
+++ resolved
@@ -1,16 +1,16 @@
 // SPDX-License-Identifier: BUSL-1.1
 pragma solidity 0.8.29;
 
-import { ReentrancyGuardUpgradeable } from "@openzeppelin/contracts-upgradeable/utils/ReentrancyGuardUpgradeable.sol";
-import { AccessControlUpgradeable } from "@openzeppelin/contracts-upgradeable/access/AccessControlUpgradeable.sol";
-import { Address } from "@openzeppelin/contracts/utils/Address.sol";
-
-import { IBaseEmissionsController } from "src/interfaces/IBaseEmissionsController.sol";
-import { ITrust } from "src/interfaces/ITrust.sol";
-import { MetaERC20DispatchInit } from "src/interfaces/IMetaLayer.sol";
-import { CoreEmissionsControllerInit } from "src/interfaces/ICoreEmissionsController.sol";
-import { CoreEmissionsController } from "src/protocol/emissions/CoreEmissionsController.sol";
-import { FinalityState, MetaERC20Dispatcher } from "src/protocol/emissions/MetaERC20Dispatcher.sol";
+import {ReentrancyGuardUpgradeable} from "@openzeppelin/contracts-upgradeable/utils/ReentrancyGuardUpgradeable.sol";
+import {AccessControlUpgradeable} from "@openzeppelin/contracts-upgradeable/access/AccessControlUpgradeable.sol";
+import {Address} from "@openzeppelin/contracts/utils/Address.sol";
+
+import {IBaseEmissionsController} from "src/interfaces/IBaseEmissionsController.sol";
+import {ITrust} from "src/interfaces/ITrust.sol";
+import {MetaERC20DispatchInit} from "src/interfaces/IMetaLayer.sol";
+import {CoreEmissionsControllerInit} from "src/interfaces/ICoreEmissionsController.sol";
+import {CoreEmissionsController} from "src/protocol/emissions/CoreEmissionsController.sol";
+import {FinalityState, MetaERC20Dispatcher} from "src/protocol/emissions/MetaERC20Dispatcher.sol";
 
 /**
  * @title  BaseEmissionsController
@@ -65,10 +65,7 @@
         address token,
         MetaERC20DispatchInit memory metaERC20DispatchInit,
         CoreEmissionsControllerInit memory checkpointInit
-    )
-        external
-        initializer
-    {
+    ) external initializer {
         if (admin == address(0) || controller == address(0) || token == address(0) || satellite == address(0)) {
             revert BaseEmissionsController_InvalidAddress();
         }
@@ -97,16 +94,10 @@
         _grantRole(CONTROLLER_ROLE, controller);
 
         // Set the Trust token contract address
-<<<<<<< HEAD
-        _TRUST_TOKEN = token;
-
-        emit TrustTokenUpdated(token);
-=======
         _setTrustToken(token);
 
         // Set the Satellite Emissions Controller contract address
         _setSatelliteEmissionsController(satellite);
->>>>>>> 2f160bbc
     }
 
     /* =================================================== */
@@ -184,28 +175,12 @@
 
     /// @inheritdoc IBaseEmissionsController
     function setTrustToken(address newToken) external onlyRole(DEFAULT_ADMIN_ROLE) {
-<<<<<<< HEAD
-        if (newToken == address(0)) {
-            revert BaseEmissionsController_IvalidAddress();
-        }
-        _TRUST_TOKEN = newToken;
-        emit TrustTokenUpdated(newToken);
-=======
         _setTrustToken(newToken);
->>>>>>> 2f160bbc
     }
 
     /// @inheritdoc IBaseEmissionsController
     function setSatelliteEmissionsController(address newSatellite) external onlyRole(DEFAULT_ADMIN_ROLE) {
-<<<<<<< HEAD
-        if (newSatellite == address(0)) {
-            revert BaseEmissionsController_IvalidAddress();
-        }
-        _SATELLITE_EMISSIONS_CONTROLLER = newSatellite;
-        emit SatelliteEmissionsControllerUpdated(newSatellite);
-=======
         _setSatelliteEmissionsController(newSatellite);
->>>>>>> 2f160bbc
     }
 
     /// @inheritdoc IBaseEmissionsController
