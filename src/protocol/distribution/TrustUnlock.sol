--- conflicted
+++ resolved
@@ -215,12 +215,8 @@
     /**
      * @notice Bonds Trust tokens to the TrustBonding contract
      * @param amount The amount of Trust tokens to bond
-<<<<<<< HEAD
-     * @param unlockTime The timestamp at which the bonding lock will end
-=======
      * @param unlockTime The time at which the bonded Trust tokens will unlock
      * @dev The `unlockTime` gets rounded down to the nearest whole week
->>>>>>> 6fbb9796
      */
     function create_lock(uint256 amount, uint256 unlockTime) external nonReentrant onlyOwner {
         bondedAmount += amount;
