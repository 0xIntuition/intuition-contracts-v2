--- conflicted
+++ resolved
@@ -15,9 +15,6 @@
     /* =================================================== */
 
     /**
-<<<<<<< HEAD
-     * @notice Event emitted when Trust tokens are minted and bridged
-=======
      * @notice Event emitted when the Trust token address is updated
      * @param newTrustToken The new Trust token address
      */
@@ -30,8 +27,7 @@
     event SatelliteEmissionsControllerUpdated(address indexed newSatelliteEmissionsController);
 
     /**
-     * @notice Event emitted when Trust tokens are minted
->>>>>>> 7b5d777a
+     * @notice Event emitted when Trust tokens are minted and bridged
      * @param to Address that received the minted Trust tokens
      * @param amount Amount of Trust tokens minted
      * @param epoch Epoch for which the tokens were minted
