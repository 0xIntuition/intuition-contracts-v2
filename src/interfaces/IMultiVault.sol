// SPDX-License-Identifier: BUSL-1.1
pragma solidity 0.8.29;

import {
    BondingCurveConfig,
    GeneralConfig,
    AtomConfig,
    TripleConfig,
    WalletConfig,
    VaultFees
} from "src/interfaces/IMultiVaultCore.sol";

/* =================================================== */
/*                          STRUCTS                    */
/* =================================================== */

/// @notice Vault state struct
struct VaultState {
    /// @dev Total assets held in the vault
    uint256 totalAssets;
    /// @dev Total shares issued by the vault
    uint256 totalShares;
    /// @dev Mapping of account addresses to their share balances in the vault
    mapping(address account => uint256 balance) balanceOf;
}

/* =================================================== */
/*                        ENUMS                        */
/* =================================================== */

/// @notice Enum for the approval types
/// @dev NONE = 0b00, DEPOSIT = 0b01, REDEMPTION = 0b10, BOTH = 0b11
enum ApprovalTypes {
    NONE,
    DEPOSIT,
    REDEMPTION,
    BOTH
}

/// @notice Enum for the vault types
enum VaultType {
    ATOM,
    TRIPLE,
    COUNTER_TRIPLE
}

/// @title IMultiVault
/// @author 0xIntuition
/// @notice Interface for managing many ERC4626 style vaults in a single contract
interface IMultiVault {
    /* =================================================== */
    /*                       EVENTS                        */
    /* =================================================== */

    /// @notice Emitted when a receiver changes the approval type for a sender
    ///
    /// @param sender The address of the sender being approved or disapproved
    /// @param receiver The address of the receiver granting or revoking approval
    /// @param approvalType The type of approval granted (NONE = 0, DEPOSIT = 1, REDEMPTION = 2, BOTH = 3)
    event ApprovalTypeUpdated(address indexed sender, address indexed receiver, ApprovalTypes approvalType);

    /// @notice Emitted when atom wallet deposit fees are claimed
    ///
    /// @param termId The ID of the atom
    /// @param atomWalletOwner The address of the atom wallet owner
    /// @param feesClaimed The amount of fees claimed from the atom wallet
    event AtomWalletDepositFeesClaimed(
        bytes32 indexed termId, address indexed atomWalletOwner, uint256 indexed feesClaimed
    );

    /// @notice Emitted when total utilization is added for an epoch
    ///
    /// @param epoch The epoch in which the total utilization was added
    /// @param valueAdded The value of the utilization added (in TRUST tokens)
    /// @param totalUtilization The total utilization for the epoch after adding the value
    event TotalUtilizationAdded(uint256 indexed epoch, int256 indexed valueAdded, int256 indexed totalUtilization);

    /// @notice Emitted when personal utilization is added for a user
    ///
    /// @param user The address of the user
    /// @param epoch The epoch in which the utilization was added
    /// @param valueAdded The value of the utilization added (in TRUST tokens)
    /// @param personalUtilization The personal utilization for the user after adding the value
    event PersonalUtilizationAdded(
        address indexed user, uint256 indexed epoch, int256 indexed valueAdded, int256 personalUtilization
    );

    /// @notice Emitted when total utilization is removed for an epoch
    ///
    /// @param epoch The epoch in which the total utilization was removed
    /// @param valueRemoved The value of the utilization removed (in TRUST tokens)
    /// @param totalUtilization The total utilization for the epoch after removing the value
    event TotalUtilizationRemoved(uint256 indexed epoch, int256 indexed valueRemoved, int256 indexed totalUtilization);

    /// @notice Emitted when personal utilization is removed for a user
    ///
    /// @param user The address of the user
    /// @param epoch The epoch in which the utilization was removed
    /// @param valueRemoved The value of the utilization removed (in TRUST tokens)
    /// @param personalUtilization The personal utilization for the user after removing the value
    event PersonalUtilizationRemoved(
        address indexed user, uint256 indexed epoch, int256 indexed valueRemoved, int256 personalUtilization
    );

    /// @notice Emitted when assets are deposited into a vault
    ///
    /// @param sender The address of the sender
    /// @param receiver The address of the receiver
    /// @param termId The ID of the term (atom or triple)
    /// @param curveId The ID of the bonding curve
    /// @param assets The amount of assets deposited (gross assets deposited by the sender, including atomCost or tripleCost where applicable)
    /// @param assetsAfterFees The amount of assets after all deposit fees are deducted
    /// @param shares The amount of shares minted to the receiver
    /// @param totalShares The user's share balance in the vault after the deposit
    /// @param vaultType The type of vault (ATOM, TRIPLE, or COUNTER_TRIPLE)
    event Deposited(
        address indexed sender,
        address indexed receiver,
        bytes32 indexed termId,
        uint256 curveId,
        uint256 assets,
        uint256 assetsAfterFees,
        uint256 shares,
        uint256 totalShares,
        VaultType vaultType
    );

    /// @notice Emitted when shares are redeemed from a vault
    ///
    /// @param sender The address of the sender
    /// @param receiver The address of the receiver
    /// @param termId The ID of the term (atom or triple)
    /// @param curveId The ID of the bonding curve
    /// @param shares The amount of shares redeemed
    /// @param totalShares The user's share balance in the vault after the redemption
    /// @param assets The amount of assets withdrawn (net assets received by the receiver)
    /// @param fees The amount of fees charged
    /// @param vaultType The type of vault (ATOM, TRIPLE, or COUNTER_TRIPLE)
    event Redeemed(
        address indexed sender,
        address indexed receiver,
        bytes32 indexed termId,
        uint256 curveId,
        uint256 shares,
        uint256 totalShares,
        uint256 assets,
        uint256 fees,
        VaultType vaultType
    );

    /// @notice Emitted when an atom wallet deposit fee is collected
    /// @dev The atom wallet deposit fee is charged when depositing assets into atom vaults and accumulates
    ///      as claimable fees for the atom wallet owner of the corresponding atom vault
    ///
    /// @param termId The ID of the term (atom)
    /// @param sender The address of the sender
    /// @param amount The amount of atom wallet deposit fee collected
    event AtomWalletDepositFeeCollected(bytes32 indexed termId, address indexed sender, uint256 amount);

    /// @notice Emitted when a protocol fee is accrued internally
    ///
    /// @param epoch The epoch in which the protocol fee was accrued (current epoch)
    /// @param sender The address of the user who paid the protocol fee
    /// @param amount The amount of protocol fee accrued
    event ProtocolFeeAccrued(uint256 indexed epoch, address indexed sender, uint256 amount);

    /// @notice Emitted when a protocol fee is transferred to the protocol multisig or the TrustBonding contract
    /// @dev The protocol fee is charged when depositing assets and redeeming shares from the vault, except
    ///      when the contract is paused
    ///
    /// @param epoch The epoch for which the protocol fee was transferred (previous epoch)
    /// @param destination The address of the destination (protocol multisig or TrustBonding contract)
    /// @param amount The amount of protocol fee transferred
    event ProtocolFeeTransferred(uint256 indexed epoch, address indexed destination, uint256 amount);

    /// @notice Emitted when the share price changes
    ///
    /// @param termId The ID of the term (atom or triple)
    /// @param curveId The ID of the bonding curve
    /// @param sharePrice The new share price
    /// @param totalAssets The total assets in the vault after the change
    /// @param totalShares The total shares in the vault after the change
    /// @param vaultType The type of vault (ATOM, TRIPLE, or COUNTER_TRIPLE)
    event SharePriceChanged(
        bytes32 indexed termId,
        uint256 indexed curveId,
        uint256 sharePrice,
        uint256 totalAssets,
        uint256 totalShares,
        VaultType vaultType
    );

    /// @notice Emitted when an atom vault is created
    ///
    /// @param creator The address of the creator
    /// @param termId The ID of the atom vault
    /// @param atomData The data associated with the atom
    /// @param atomWallet The address of the atom wallet associated with the atom vault
    event AtomCreated(address indexed creator, bytes32 indexed termId, bytes atomData, address atomWallet);

    /// @notice Emitted when a triple vault is created
    ///
    /// @param creator The address of the creator
    /// @param termId The ID of the triple vault
    /// @param subjectId The ID of the subject atom
    /// @param predicateId The ID of the predicate atom
    /// @param objectId The ID of the object atom
    event TripleCreated(
        address indexed creator, bytes32 indexed termId, bytes32 subjectId, bytes32 predicateId, bytes32 objectId
    );

    /* =================================================== */
    /*                        GETTERS                      */
    /* =================================================== */

    /**
     * @notice Returns the accumulated protocol fees for a specific epoch
     * @param epoch The epoch number to query
     * @return The accumulated protocol fees for the epoch
     */
    function accumulatedProtocolFees(uint256 epoch) external view returns (uint256);

    /// @notice Returns the amount of assets deposited into underlying atoms when depositing into a triple vault
    function atomDepositFractionAmount(uint256 assets) external view returns (uint256);

    /**
     * @notice Claims accumulated deposit fees for an atom wallet owner
     * @param atomId The ID of the atom to claim fees for
     */
    function claimAtomWalletDepositFees(bytes32 atomId) external;

    /**
     * @notice Computes the deterministic address of an atom wallet for a given atom ID
     * @param atomId The ID of the atom to compute the wallet address for
     * @return The computed address of the atom wallet
     */
    function computeAtomWalletAddr(bytes32 atomId) external view returns (address);

    /// @notice Returns the amount of assets that would be exchanged by the vault for a given amount of shares
    ///
    /// @param termId The ID of the term (atom or triple)
    /// @param curveId The ID of the bonding curve
    /// @param shares The amount of shares to convert to assets
    ///
    /// @return assets The amount of assets that would be exchanged for the given shares
    function convertToAssets(bytes32 termId, uint256 curveId, uint256 shares) external view returns (uint256);

    /// @notice Returns the amount of shares that would be exchanged by the vault for a given amount of assets
    ///
    /// @param termId The ID of the term (atom or triple)
    /// @param curveId The ID of the bonding curve
    /// @param assets The amount of assets to convert to shares
    ///
    /// @return shares The amount of shares that would be exchanged for the given assets
    function convertToShares(bytes32 termId, uint256 curveId, uint256 assets) external view returns (uint256);

    /// @notice Returns the current epoch
    /// @return The current epoch number
    function currentEpoch() external view returns (uint256);

    /// @notice Returns the current share price for the specified vault
    /// @dev This method is provided primarily for ERC4626 compatibility and is not called internally
    /// @param termId The ID of the term (atom or triple)
    /// @param curveId The ID of the bonding curve
    /// @return price The current share price for the specified vault
    function currentSharePrice(bytes32 termId, uint256 curveId) external view returns (uint256);

    /// @notice Returns the amount of assets that would be charged as an entry fee for a given deposit amount
    /// @dev If the vault has zero total shares, the entry fee is not applied
    /// @param assets The amount of assets to calculate the fee on
    /// @return feeAmount The amount of assets that would be charged as the entry fee
    function entryFeeAmount(uint256 assets) external view returns (uint256);

    /// @notice Returns the amount of assets that would be charged as an exit fee for a given redemption amount
    /// @dev If redeeming the shares would result in zero total shares remaining in the vault, the exit fee is not applied
    /// @param assets The amount of assets to calculate the fee on
    /// @return feeAmount The amount of assets that would be charged as the exit fee
    function exitFeeAmount(uint256 assets) external view returns (uint256);

    /**
     * @notice Returns the AtomWarden contract address
     * @return The address of the AtomWarden contract
     */
    function getAtomWarden() external view returns (address);

    /// @notice Returns the number of shares held by an account in a specific vault
    /// @param account The address of the account to query
    /// @param termId The ID of the term (atom or triple)
    /// @param curveId The ID of the bonding curve
    /// @return shares The amount of shares held by the account that can be redeemed
    function getShares(address account, bytes32 termId, uint256 curveId) external view returns (uint256);

    /**
     * @notice Returns the total system utilization for a specific epoch
     * @param epoch The epoch number to query
     * @return The total utilization value for the epoch (can be positive or negative)
     */
    function getTotalUtilizationForEpoch(uint256 epoch) external view returns (int256);

    /**
     * @notice Returns a user's utilization for a specific epoch
     * @param user The user address to query
     * @param epoch The epoch number to query
     * @return The user's utilization value (can be positive or negative)
     */
    function getUserUtilizationForEpoch(address user, uint256 epoch) external view returns (int256);

    /// @notice Returns the total assets and total shares in a vault for a given term and bonding curve
    /// @param termId The ID of the term (atom or triple)
    /// @param curveId The ID of the bonding curve
    /// @return totalAssets The total assets held in the vault
    /// @return totalShares The total shares issued by the vault
    function getVault(bytes32 termId, uint256 curveId) external view returns (uint256, uint256);

    /**
     * @notice Checks if a term (atom or triple) has been created
     * @param id The term ID to check
     * @return True if the term has been created, false otherwise
     */
    function isTermCreated(bytes32 id) external view returns (bool);

    /// @notice Returns the maximum number of shares a user can redeem from a vault
    /// @param sender The address of the user
    /// @param termId The ID of the term (atom or triple)
    /// @param curveId The ID of the bonding curve
    /// @return The maximum number of redeemable shares for the user in the vault
    function maxRedeem(address sender, bytes32 termId, uint256 curveId) external view returns (uint256);

    /// @notice Simulates the creation of an atom with an initial deposit
    /// @dev Returns the expected shares to be minted and the net assets credited after fees
    /// @param termId The ID of the atom
    /// @param curveId The ID of the bonding curve
    /// @param assets The amount of assets the user would send
    /// @return shares The expected shares to be minted for the user
    /// @return assetsAfterFixedFees The net assets that will be added to the vault (after fixed fees, before dynamic fees)
    /// @return assetsAfterFees The net assets that will be added to the vault (after all fees)
    function previewAtomCreate(
        bytes32 termId,
        uint256 curveId,
        uint256 assets
    )
        external
        view
        returns (uint256 shares, uint256 assetsAfterFixedFees, uint256 assetsAfterFees);

    /// @notice Simulates a deposit of assets into a vault
    /// @dev Returns the expected shares to be minted and the net assets credited after fees
    /// @param termId The ID of the term (atom or triple)
    /// @param curveId The ID of the bonding curve
    /// @param assets The amount of assets the user would send
    /// @return shares The expected shares to be minted for the user
    /// @return assetsAfterFees The net assets that will be added to the vault (after all fees)
    function previewDeposit(
        bytes32 termId,
        uint256 curveId,
        uint256 assets
    )
        external
        view
        returns (uint256 shares, uint256 assetsAfterFees);

    /// @notice Simulates a redemption of shares from a vault
    /// @dev Returns the net assets the user would receive after fees and the shares to be burned
    /// @param termId The ID of the term (atom or triple)
    /// @param curveId The ID of the bonding curve
    /// @param shares The amount of shares the user would redeem
    /// @return assetsAfterFees The net assets that would be sent to the user (after protocol and exit fees)
    /// @return sharesUsed The shares that would be burned (returned for convenience)
    function previewRedeem(
        bytes32 termId,
        uint256 curveId,
        uint256 shares
    )
        external
        view
        returns (uint256 assetsAfterFees, uint256 sharesUsed);

    /// @notice Simulates the creation of a triple with an initial deposit
    /// @dev Returns the expected shares to be minted and the net assets credited after fees
    /// @param termId The ID of the triple
    /// @param curveId The ID of the bonding curve
    /// @param assets The amount of assets the user would send
    /// @return shares The expected shares to be minted for the user
    /// @return assetsAfterFixedFees The net assets that will be added to the vault (after fixed fees like protocol and entry fees)
    /// @return assetsAfterFees The net assets that will be added to the vault (after all fees)
    function previewTripleCreate(
        bytes32 termId,
        uint256 curveId,
        uint256 assets
    )
        external
        view
        returns (uint256 shares, uint256 assetsAfterFixedFees, uint256 assetsAfterFees);

    /// @notice Returns the amount of assets that would be charged as a protocol fee for a given amount
    /// @param assets The amount of assets to calculate the fee on
    /// @return feeAmount The amount of assets that would be charged as the protocol fee
    function protocolFeeAmount(uint256 assets) external view returns (uint256);

    /* =================================================== */
    /*                        WRITES                       */
    /* =================================================== */

    /// @notice Sets the approval type for a sender to act on behalf of the receiver
    /// @param sender The address to grant or revoke approval for
    /// @param approvalType The type of approval to grant (NONE = 0, DEPOSIT = 1, REDEMPTION = 2, BOTH = 3)
    function approve(address sender, ApprovalTypes approvalType) external;

    /**
     * @notice Creates multiple atom vaults with initial deposits
     * @param atomDatas Array of atom data (metadata) for each atom to be created
     * @param assets Array of asset amounts to deposit into each atom vault
     * @return Array of atom IDs (termIds) for the created atoms
     */
    function createAtoms(
        bytes[] calldata atomDatas,
        uint256[] calldata assets
    )
        external
        payable
        returns (bytes32[] memory);

    /**
     * @notice Creates multiple triple vaults with initial deposits
     * @param subjectIds Array of atom IDs to use as subjects
     * @param predicateIds Array of atom IDs to use as predicates
     * @param objectIds Array of atom IDs to use as objects
     * @param assets Array of asset amounts to deposit into each triple vault
     * @return Array of triple IDs (termIds) for the created triples
     */
    function createTriples(
        bytes32[] calldata subjectIds,
        bytes32[] calldata predicateIds,
        bytes32[] calldata objectIds,
        uint256[] calldata assets
    )
        external
        payable
        returns (bytes32[] memory);

    /**
     * @notice Deposits assets into a vault and mints shares to the receiver
     * @param receiver Address to receive the minted shares
     * @param termId ID of the term (atom or triple) to deposit into
     * @param curveId Bonding curve ID to use for the deposit
     * @param minShares Minimum number of shares expected to be minted
     * @return Number of shares minted to the receiver
     */
    function deposit(
        address receiver,
        bytes32 termId,
        uint256 curveId,
        uint256 minShares
    )
        external
        payable
        returns (uint256);

    /**
     * @notice Deposits assets into multiple vaults in a single transaction
     * @param receiver Address to receive the minted shares
     * @param termIds Array of term IDs to deposit into
     * @param curveIds Array of bonding curve IDs to use for each deposit
     * @param assets Array of asset amounts to deposit into each vault
     * @param minShares Array of minimum shares expected for each deposit
     * @return Array of shares minted for each deposit
     */
    function depositBatch(
        address receiver,
        bytes32[] calldata termIds,
        uint256[] calldata curveIds,
        uint256[] calldata assets,
        uint256[] calldata minShares
    )
        external
        payable
        returns (uint256[] memory);

    /**
     * @notice Redeems shares from a vault and returns assets to the receiver
     * @param receiver Address to receive the redeemed assets
     * @param termId ID of the term (atom or triple) to redeem from
     * @param curveId Bonding curve ID to use for the redemption
     * @param shares Number of shares to redeem
     * @param minAssets Minimum number of assets expected to be returned
     * @return Number of assets returned to the receiver
     */
    function redeem(
        address receiver,
        bytes32 termId,
        uint256 curveId,
        uint256 shares,
        uint256 minAssets
    )
        external
        returns (uint256);

    /**
     * @notice Redeems shares from multiple vaults in a single transaction
     * @param receiver Address to receive the redeemed assets
     * @param termIds Array of term IDs to redeem from
     * @param curveIds Array of bonding curve IDs to use for each redemption
     * @param shares Array of share amounts to redeem from each vault
     * @param minAssets Array of minimum assets expected for each redemption
     * @return Array of assets returned for each redemption
     */
    function redeemBatch(
        address receiver,
        bytes32[] calldata termIds,
        uint256[] calldata curveIds,
        uint256[] calldata shares,
        uint256[] calldata minAssets
    )
        external
        returns (uint256[] memory);

<<<<<<< HEAD
    /* =================================================== */
    /*                    VIEW FUNCTIONS                   */
    /* =================================================== */

    /**
     * @notice Returns the total system utilization for a specific epoch
     * @param epoch The epoch number to query
     * @return The total utilization value for the epoch (can be positive or negative)
     */
    function getTotalUtilizationForEpoch(uint256 epoch) external view returns (int256);

    /**
     * @notice Returns a user's utilization for a specific epoch
     * @param user The user address to query
     * @param epoch The epoch number to query
     * @return The user's utilization value (can be positive or negative)
     */
    function getUserUtilizationForEpoch(address user, uint256 epoch) external view returns (int256);

    /**
     * @notice Returns the last active epoch for a user
     * @param user The user address to query
     * @return The last epoch number in which the user had activity
     */
    function getUserLastActiveEpoch(address user) external view returns (uint256);

    /**
     * @notice Returns the accumulated protocol fees for a specific epoch
     * @param epoch The epoch number to query
     * @return The accumulated protocol fees for the epoch
     */
    function accumulatedProtocolFees(uint256 epoch) external view returns (uint256);
=======
    /// @notice Pauses the contract, preventing deposits and redemptions
    function pause() external;
>>>>>>> 28d9629d

    /// @notice Sweeps the accumulated protocol fees for a specified epoch to the protocol multisig
    function sweepAccumulatedProtocolFees(uint256 epoch) external;

    /// @notice Unpauses the contract, allowing deposits and redemptions
    function unpause() external;

    /// @notice Sets the general configuration parameters
    function setGeneralConfig(GeneralConfig memory _generalConfig) external;

    /// @notice Sets the atom configuration parameters
    function setAtomConfig(AtomConfig memory _atomConfig) external;

    /// @notice Sets the triple configuration parameters
    function setTripleConfig(TripleConfig memory _tripleConfig) external;

    /// @notice Sets the vault fee configuration parameters
    function setVaultFees(VaultFees memory _vaultFees) external;

    /// @notice Sets the wallet configuration parameters
    function setWalletConfig(WalletConfig memory _walletConfig) external;

    /// @notice Sets the bonding curve configuration parameters
    function setBondingCurveConfig(BondingCurveConfig memory _bondingCurveConfig) external;
}<|MERGE_RESOLUTION|>--- conflicted
+++ resolved
@@ -514,7 +514,6 @@
         external
         returns (uint256[] memory);
 
-<<<<<<< HEAD
     /* =================================================== */
     /*                    VIEW FUNCTIONS                   */
     /* =================================================== */
@@ -547,13 +546,12 @@
      * @return The accumulated protocol fees for the epoch
      */
     function accumulatedProtocolFees(uint256 epoch) external view returns (uint256);
-=======
+
+    /// @notice Sweeps the accumulated protocol fees for a specified epoch to the protocol multisig
+    function sweepAccumulatedProtocolFees(uint256 epoch) external;
+    
     /// @notice Pauses the contract, preventing deposits and redemptions
     function pause() external;
->>>>>>> 28d9629d
-
-    /// @notice Sweeps the accumulated protocol fees for a specified epoch to the protocol multisig
-    function sweepAccumulatedProtocolFees(uint256 epoch) external;
 
     /// @notice Unpauses the contract, allowing deposits and redemptions
     function unpause() external;
