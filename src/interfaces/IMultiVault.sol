--- conflicted
+++ resolved
@@ -336,14 +336,10 @@
     /// @return assetsAfterFixedFees The net assets that will be added to the vault (after fixed fees, before dynamic
     /// fees)
     /// @return assetsAfterFees The net assets that will be added to the vault (after all fees)
-<<<<<<< HEAD
-    function previewAtomCreate(bytes32 termId, uint256 curveId, uint256 assets)
-=======
     function previewAtomCreate(
         bytes32 termId,
         uint256 assets
     )
->>>>>>> dc09e039
         external
         view
         returns (uint256 shares, uint256 assetsAfterFixedFees, uint256 assetsAfterFees);
@@ -380,14 +376,10 @@
     /// @return assetsAfterFixedFees The net assets that will be added to the vault (after fixed fees like protocol and
     /// entry fees)
     /// @return assetsAfterFees The net assets that will be added to the vault (after all fees)
-<<<<<<< HEAD
-    function previewTripleCreate(bytes32 termId, uint256 curveId, uint256 assets)
-=======
     function previewTripleCreate(
         bytes32 termId,
         uint256 assets
     )
->>>>>>> dc09e039
         external
         view
         returns (uint256 shares, uint256 assetsAfterFixedFees, uint256 assetsAfterFees);
