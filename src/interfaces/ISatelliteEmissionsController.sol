// SPDX-License-Identifier: BUSL-1.1
pragma solidity 0.8.29;

import { FinalityState } from "src/protocol/emissions/MetaERC20Dispatcher.sol";

/**
 * @title  ISatelliteEmissionsController
 * @author 0xIntuition
 * @notice Interface for the SatelliteEmissionsController that controls the transfers of TRUST tokens from the
 * TrustBonding contract.
 */
interface ISatelliteEmissionsController {
    /* =================================================== */
    /*                       EVENTS                        */
    /* =================================================== */

    /**
     * @notice Event emitted when the TrustBonding address is updated
     * @param newTrustBonding The new TrustBonding address
     */
    event TrustBondingUpdated(address indexed newTrustBonding);

    /**
<<<<<<< HEAD
     * @notice Event emitted when the Base Emissions Controller address is updated
     * @param newBaseEmissionsController The new Base Emissions Controller address
     */
    event BaseEmissionsControllerUpdated(address indexed newBaseEmissionsController);

=======
     * @notice Event emitted when the BaseEmissionsController address is updated
     * @param newBaseEmissionsController The new BaseEmissionsController address
     */
    event BaseEmissionsControllerUpdated(address indexed newBaseEmissionsController);

    /**
     * @notice Event emitted when native tokens are transferred
     * @param recipient Address that received the native tokens
     * @param amount Amount of native tokens transferred
     */
    event NativeTokenTransferred(address indexed recipient, uint256 amount);

    /**
     * @notice Event emitted when unclaimed rewards are bridged back to the BaseEmissionsController
     * @param epoch The epoch for which unclaimed rewards were bridged
     * @param amount The amount of unclaimed rewards bridged
     */
    event UnclaimedRewardsBridged(uint256 indexed epoch, uint256 amount);

>>>>>>> 2f160bbc
    /* =================================================== */
    /*                       ERRORS                        */
    /* =================================================== */

    error SatelliteEmissionsController_InvalidAddress();
    error SatelliteEmissionsController_InvalidAmount();
    error SatelliteEmissionsController_InvalidBridgeAmount();
    error SatelliteEmissionsController_PreviouslyBridgedUnclaimedEmissions();
    error SatelliteEmissionsController_InsufficientBalance();
    error SatelliteEmissionsController_InsufficientGasPayment();

    /* =================================================== */
    /*                      GETTERS                        */
    /* =================================================== */

    /**
     * @notice Get the TrustBonding contract address
     * @return The address of the TrustBonding contract
     */
    function getTrustBonding() external view returns (address);

    /**
     * @notice Get the BaseEmissionsController contract address
     * @return The address of the BaseEmissionsController contract
     */
    function getBaseEmissionsController() external view returns (address);

    /**
     * @notice Get the amount of emissions bridged back to Base for a specific epoch
     * @param epoch The epoch to query
     * @return The amount of emissions bridged back to Base for the given epoch
     */
    function getBridgedEmissions(uint256 epoch) external view returns (uint256);

    /* =================================================== */
    /*                    CONTROLLER                       */
    /* =================================================== */

    /**
     * @notice Transfer native tokens to a specified recipient
     * @dev Only callable by addresses with CONTROLLER_ROLE
     * @param recipient The address to transfer tokens to
     * @param amount The amount of native tokens to transfer
     */
    function transfer(address recipient, uint256 amount) external;

    /* =================================================== */
    /*                       ADMIN                         */
    /* =================================================== */

    /**
     * @notice Set the TrustBonding contract address
     * @dev Only callable by addresses with DEFAULT_ADMIN_ROLE
<<<<<<< HEAD
     * @param newTrustBonding The new TrustBonding address
=======
     * @param newTrustBonding The new TrustBonding contract address
>>>>>>> 2f160bbc
     */
    function setTrustBonding(address newTrustBonding) external;

    /**
     * @notice Set the BaseEmissionsController contract address
     * @dev Only callable by addresses with DEFAULT_ADMIN_ROLE
<<<<<<< HEAD
     * @param newBaseEmissionsController The new BaseEmissionsController address
=======
     * @param newBaseEmissionsController The new BaseEmissionsController contract address
>>>>>>> 2f160bbc
     */
    function setBaseEmissionsController(address newBaseEmissionsController) external;

    /**
     * @notice Set the message gas cost for cross-chain operations
     * @dev Only callable by addresses with DEFAULT_ADMIN_ROLE
     * @param newGasCost The new gas cost value
     */
    function setMessageGasCost(uint256 newGasCost) external;

    /**
     * @notice Set the finality state for cross-chain operations
     * @dev Only callable by addresses with DEFAULT_ADMIN_ROLE
     * @param newFinalityState The new finality state
     */
    function setFinalityState(FinalityState newFinalityState) external;

    /**
     * @notice Set the MetaERC20 spoke or hub contract address
     * @dev Only callable by addresses with DEFAULT_ADMIN_ROLE
     * @param newMetaERC20SpokeOrHub The new MetaERC20 spoke or hub address
     */
    function setMetaERC20SpokeOrHub(address newMetaERC20SpokeOrHub) external;

    /**
     * @notice Set the recipient domain for cross-chain operations
     * @dev Only callable by addresses with DEFAULT_ADMIN_ROLE
     * @param newRecipientDomain The new recipient domain
     */
    function setRecipientDomain(uint32 newRecipientDomain) external;

    /**
     * @notice Bridges unclaimed emissions for a specific epoch back to the BaseEmissionsController
     * @dev The SatelliteEmissionsController can only bridge unclaimed emission once the claiming period for that epoch
     * has ended, which is enforced in the TrustBonding contract. Only callable by addresses with DEFAULT_ADMIN_ROLE.
     * @param epoch The epoch for which to bridge unclaimed emissions
     */
    function bridgeUnclaimedEmissions(uint256 epoch) external payable;
}<|MERGE_RESOLUTION|>--- conflicted
+++ resolved
@@ -1,7 +1,7 @@
 // SPDX-License-Identifier: BUSL-1.1
 pragma solidity 0.8.29;
 
-import { FinalityState } from "src/protocol/emissions/MetaERC20Dispatcher.sol";
+import {FinalityState} from "src/protocol/emissions/MetaERC20Dispatcher.sol";
 
 /**
  * @title  ISatelliteEmissionsController
@@ -21,13 +21,6 @@
     event TrustBondingUpdated(address indexed newTrustBonding);
 
     /**
-<<<<<<< HEAD
-     * @notice Event emitted when the Base Emissions Controller address is updated
-     * @param newBaseEmissionsController The new Base Emissions Controller address
-     */
-    event BaseEmissionsControllerUpdated(address indexed newBaseEmissionsController);
-
-=======
      * @notice Event emitted when the BaseEmissionsController address is updated
      * @param newBaseEmissionsController The new BaseEmissionsController address
      */
@@ -47,7 +40,6 @@
      */
     event UnclaimedRewardsBridged(uint256 indexed epoch, uint256 amount);
 
->>>>>>> 2f160bbc
     /* =================================================== */
     /*                       ERRORS                        */
     /* =================================================== */
@@ -101,22 +93,14 @@
     /**
      * @notice Set the TrustBonding contract address
      * @dev Only callable by addresses with DEFAULT_ADMIN_ROLE
-<<<<<<< HEAD
-     * @param newTrustBonding The new TrustBonding address
-=======
      * @param newTrustBonding The new TrustBonding contract address
->>>>>>> 2f160bbc
      */
     function setTrustBonding(address newTrustBonding) external;
 
     /**
      * @notice Set the BaseEmissionsController contract address
      * @dev Only callable by addresses with DEFAULT_ADMIN_ROLE
-<<<<<<< HEAD
-     * @param newBaseEmissionsController The new BaseEmissionsController address
-=======
      * @param newBaseEmissionsController The new BaseEmissionsController contract address
->>>>>>> 2f160bbc
      */
     function setBaseEmissionsController(address newBaseEmissionsController) external;
 
