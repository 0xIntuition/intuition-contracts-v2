--- conflicted
+++ resolved
@@ -19,13 +19,8 @@
     uint256 minShare;
     /// @dev The maximum length of atom data that can be passed when creating atom vaults
     uint256 atomDataMaxLength;
-<<<<<<< HEAD
     /// @dev Threshold in terms of total shares in vault at which entry and exit fees start to be charged
     uint256 feeThreshold;
-=======
-    /// @dev The decimal precision used for calculating share prices
-    uint256 decimalPrecision;
->>>>>>> 28d9629d
 }
 
 /// @notice Atom configuration struct
