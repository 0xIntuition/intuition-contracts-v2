--- conflicted
+++ resolved
@@ -50,13 +50,11 @@
     /// @notice Constant representing 1 share in the vault (1e18)
     uint256 public constant ONE_SHARE = 1e18;
 
-<<<<<<< HEAD
     /// @notice Constant representing the salt used to compute the counter triple IDs
     bytes32 public constant COUNTER_SALT = keccak256("COUNTER");
-=======
+
     /// @notice Constant representing the burn address, which receives the "ghost shares"
     address public constant BURN_ADDRESS = address(0x000000000000000000000000000000000000dEaD);
->>>>>>> c06348a2
 
     /* =================================================== */
     /*                  STATE VARIABLES                    */
