--- conflicted
+++ resolved
@@ -13,13 +13,9 @@
 // You should have received a copy of the GNU General Public License
 // along with this program.  If not, see <http://www.gnu.org/licenses/>.
 
-<<<<<<< HEAD
-pragma solidity 0.8.29;
-=======
 import { Address } from "@openzeppelin/contracts/utils/Address.sol";
 
-pragma solidity ^0.8.27;
->>>>>>> 98306c2e
+pragma solidity 0.8.29;
 
 contract WrappedTrust {
     string public name = "Wrapped Trust";
