--- conflicted
+++ resolved
@@ -62,11 +62,8 @@
 
     address public MIGRATOR;
 
-<<<<<<< HEAD
     uint32 internal BASE_METALAYER_RECIPIENT_DOMAIN = 84_532;
 
-=======
->>>>>>> 24cdf4a5
     address public BASE_EMISSIONS_CONTROLLER;
 
     address public MULTIVAULT_MIGRATION_MODE_IMPLEMENTATION;
