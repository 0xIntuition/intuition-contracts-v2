// SPDX-License-Identifier: BUSL-1.1
pragma solidity 0.8.29;

import { console2 } from "forge-std/src/console2.sol";

import { SetupScript } from "../SetupScript.s.sol";
import { IERC20 } from "@openzeppelin/contracts/token/ERC20/IERC20.sol";
import { TransparentUpgradeableProxy } from "@openzeppelin/contracts/proxy/transparent/TransparentUpgradeableProxy.sol";
import { IAccessControl } from "@openzeppelin/contracts/access/IAccessControl.sol";
<<<<<<< HEAD
import { TimelockController } from "@openzeppelin/contracts/governance/TimelockController.sol";
=======
import { UpgradeableBeacon } from "@openzeppelin/contracts/proxy/beacon/UpgradeableBeacon.sol";
>>>>>>> 5dbe3897

import { Trust } from "src/Trust.sol";
import { TestTrust } from "tests/mocks/TestTrust.sol";
import { WrappedTrust } from "src/WrappedTrust.sol";
import { MultiVault } from "src/protocol/MultiVault.sol";
import { MultiVaultMigrationMode } from "src/protocol/MultiVaultMigrationMode.sol";
import { AtomWarden } from "src/protocol/wallet/AtomWarden.sol";
import { AtomWallet } from "src/protocol/wallet/AtomWallet.sol";
import { AtomWalletFactory } from "src/protocol/wallet/AtomWalletFactory.sol";
import { SatelliteEmissionsController } from "src/protocol/emissions/SatelliteEmissionsController.sol";
import { TrustBonding } from "src/protocol/emissions/TrustBonding.sol";
import { BondingCurveRegistry } from "src/protocol/curves/BondingCurveRegistry.sol";
import { LinearCurve } from "src/protocol/curves/LinearCurve.sol";
import { ProgressiveCurve } from "src/protocol/curves/ProgressiveCurve.sol";
import { OffsetProgressiveCurve } from "src/protocol/curves/OffsetProgressiveCurve.sol";
import {
    GeneralConfig,
    AtomConfig,
    TripleConfig,
    WalletConfig,
    VaultFees,
    BondingCurveConfig
} from "src/interfaces/IMultiVaultCore.sol";
import { MetaERC20DispatchInit, FinalityState } from "src/interfaces/IMetaLayer.sol";
import { CoreEmissionsControllerInit } from "src/interfaces/ICoreEmissionsController.sol";

/*
LOCAL
forge script script/intuition/IntuitionDeployAndSetup.s.sol:IntuitionDeployAndSetup \
--optimizer-runs 10000 \
--rpc-url anvil \
--broadcast \
--slow

TESTNET
forge script script/intuition/IntuitionDeployAndSetup.s.sol:IntuitionDeployAndSetup \
--optimizer-runs 10000 \
--rpc-url intuition_sepolia \
--broadcast \
--slow
*/

contract IntuitionDeployAndSetup is SetupScript {
    bytes32 public constant MIGRATOR_ROLE = keccak256("MIGRATOR_ROLE");

    address public MIGRATOR;

    uint32 internal BASE_METALAYER_RECIPIENT_DOMAIN = 8453;

    address public BASE_EMISSIONS_CONTROLLER;

    GeneralConfig internal generalConfig;
    AtomConfig internal atomConfig;
    TripleConfig internal tripleConfig;
    WalletConfig internal walletConfig;
    VaultFees internal vaultFees;
    BondingCurveConfig internal bondingCurveConfig;

    function setUp() public override {
        super.setUp();

        if (block.chainid == vm.envUint("ANVIL_CHAIN_ID")) {
            BASE_EMISSIONS_CONTROLLER = vm.envAddress("ANVIL_BASE_EMISSIONS_CONTROLLER");
            MIGRATOR = vm.envAddress("ANVIL_MULTI_VAULT_ROLE_MIGRATOR");
        } else if (block.chainid == vm.envUint("INTUITION_SEPOLIA_CHAIN_ID")) {
            BASE_EMISSIONS_CONTROLLER = vm.envAddress("INTUITION_SEPOLIA_BASE_EMISSIONS_CONTROLLER");
            MIGRATOR = vm.envAddress("INTUITION_SEPOLIA_MULTI_VAULT_ROLE_MIGRATOR");
        } else if (block.chainid == vm.envUint("INTUITION_MAINNET_CHAIN_ID")) {
            BASE_EMISSIONS_CONTROLLER = vm.envAddress("BASE_MAINNET_BASE_EMISSIONS_CONTROLLER");
            MIGRATOR = vm.envAddress("INTUITION_MAINNET_MULTI_VAULT_ROLE_MIGRATOR");
        } else {
            revert("Unsupported chain for broadcasting");
        }
    }

    function run() public broadcast {
        console2.log("");
        console2.log("DEPLOYMENTS: =+=+=+=+=+=+=+=+=+=+=+=+=+=+=+=+=+=+=+=+=+=+=+=+=+=+=+");

        // Deploy Trust token if not provided
        if (TRUST_TOKEN == address(0)) {
            trust = Trust(_deployTrustToken());
        } else {
            trust = Trust(TRUST_TOKEN);
        }

        // Deploy the complete MultiVault system
        _deployMultiVaultSystem();

        console2.log("");
        console2.log("DEPLOYMENT COMPLETE: =+=+=+=+=+=+=+=+=+=+=+=+=+=+=+=+=+=+=+=+=+=+=+");
        contractInfo("Trust", address(trust));
        contractInfo("MultiVault", address(multiVault));
        contractInfo("AtomWalletFactory", address(atomWalletFactory));
        contractInfo("SatelliteEmissionsController", address(satelliteEmissionsController));
        contractInfo("TrustBonding", address(trustBonding));
        contractInfo("BondingCurveRegistry", address(bondingCurveRegistry));
        contractInfo("LinearCurve", address(linearCurve));
        contractInfo("OffsetProgressiveCurve", address(offsetProgressiveCurve));
        contractInfo("ProgressiveCurve", address(progressiveCurve));
        _exportContractAddresses();
    }

    function _deployMultiVaultSystem() internal {
        // Deploy AtomWallet implementation contract
        atomWalletImplementation = new AtomWallet();
        info("AtomWallet Implementation", address(atomWalletImplementation));

        // Deploy UpgradeableBeacon for AtomWallet
        atomWalletBeacon = new UpgradeableBeacon(address(atomWalletImplementation), ADMIN);
        info("AtomWallet UpgradeableBeacon", address(atomWalletBeacon));

        // Deploy AtomWalletFactory implementation and proxy
        AtomWalletFactory atomWalletFactoryImpl = new AtomWalletFactory();
        info("AtomWalletFactory Implementation", address(atomWalletFactoryImpl));

        TransparentUpgradeableProxy atomWalletFactoryProxy = new TransparentUpgradeableProxy(
            address(atomWalletFactoryImpl),
            ADMIN,
            abi.encodeWithSelector(AtomWalletFactory.initialize.selector, address(multiVault)) // encoded initData
        );
        atomWalletFactory = AtomWalletFactory(address(atomWalletFactoryProxy));
        info("AtomWalletFactory Proxy", address(atomWalletFactoryProxy));

        // Deploy AtomWarden implementation and proxy
        AtomWarden atomWardenImpl = new AtomWarden();
        info("AtomWarden Implementation", address(atomWardenImpl));

<<<<<<< HEAD
        // Deploy TimelockController
        timelockController = _deployTimelockController();

        // Deploy TrustBonding implementation and proxy
        TrustBonding trustBondingImpl = new TrustBonding();
        info("TrustBonding Implementation", address(trustBondingImpl));

        TransparentUpgradeableProxy trustBondingProxy =
            new TransparentUpgradeableProxy(address(trustBondingImpl), ADMIN, "");
        trustBonding = TrustBonding(address(trustBondingProxy));
        info("TrustBonding Proxy", address(trustBondingProxy));
=======
        TransparentUpgradeableProxy atomWardenProxy = new TransparentUpgradeableProxy(
            address(atomWardenImpl),
            ADMIN,
            abi.encodeWithSelector(AtomWarden.initialize.selector, ADMIN, address(multiVault)) // encoded initData
        );
        atomWarden = AtomWarden(address(atomWardenProxy));
        info("AtomWarden Proxy", address(atomWardenProxy));
>>>>>>> 5dbe3897

        // Deploy BondingCurveRegistry
        bondingCurveRegistry = new BondingCurveRegistry(ADMIN);
        info("BondingCurveRegistry", address(bondingCurveRegistry));

        // Deploy bonding curves
        linearCurve = new LinearCurve("Linear Bonding Curve");
        offsetProgressiveCurve = new OffsetProgressiveCurve(
            "Offset Progressive Bonding Curve", OFFSET_PROGRESSIVE_CURVE_SLOPE, OFFSET_PROGRESSIVE_CURVE_OFFSET
        );
        progressiveCurve = new ProgressiveCurve("Progressive Bonding Curve", PROGRESSIVE_CURVE_SLOPE);
        info("LinearCurve", address(linearCurve));
        info("OffsetProgressiveCurve", address(offsetProgressiveCurve));
        info("ProgressiveCurve", address(progressiveCurve));

        // Add curves to registry
        bondingCurveRegistry.addBondingCurve(address(linearCurve));
        bondingCurveRegistry.addBondingCurve(address(offsetProgressiveCurve));
        bondingCurveRegistry.addBondingCurve(address(progressiveCurve)); // review if still required

        // Prepare MultiVault init data
        _prepareMultiVaultInitData();

        bytes memory multiVaultInitData = abi.encodeWithSelector(
            MultiVault.initialize.selector,
            generalConfig,
            atomConfig,
            tripleConfig,
            walletConfig,
            vaultFees,
            bondingCurveConfig
        );

        // Deploy new MultiVault implementation and proxy
        MultiVaultMigrationMode multiVaultImpl = new MultiVaultMigrationMode();
        info("MultiVaultMigrationMode Implementation", address(multiVaultImpl));

        TransparentUpgradeableProxy multiVaultProxy =
            new TransparentUpgradeableProxy(address(multiVaultImpl), ADMIN, multiVaultInitData);
        multiVault = MultiVault(address(multiVaultProxy));

        // Grant the MIGRATOR_ROLE to the migrator address only if we are not on the Intuition mainnet (on mainnet,
        // this will be done through an admin Safe)
        if (block.chainid != vm.envUint("INTUITION_MAINNET_CHAIN_ID")) {
            IAccessControl(address(multiVault)).grantRole(MIGRATOR_ROLE, MIGRATOR);
            console2.log("MIGRATOR_ROLE granted to:", MIGRATOR);
        }

        // Deploy SatelliteEmissionsController implementation and proxy
        SatelliteEmissionsController satelliteEmissionsControllerImpl = new SatelliteEmissionsController();
        info("SatelliteEmissionsController Implementation", address(satelliteEmissionsControllerImpl));

        // Initialize SatelliteEmissionsController with proper struct parameters
        MetaERC20DispatchInit memory metaERC20DispatchInit = MetaERC20DispatchInit({
            hubOrSpoke: METALAYER_HUB_OR_SPOKE, // placeholder metaERC20Hub
            recipientDomain: BASE_METALAYER_RECIPIENT_DOMAIN,
            gasLimit: METALAYER_GAS_LIMIT,
            finalityState: FinalityState.FINALIZED
        });

        CoreEmissionsControllerInit memory coreEmissionsInit = CoreEmissionsControllerInit({
            startTimestamp: EMISSIONS_START_TIMESTAMP,
            emissionsLength: EMISSIONS_LENGTH,
            emissionsPerEpoch: EMISSIONS_PER_EPOCH,
            emissionsReductionCliff: EMISSIONS_REDUCTION_CLIFF,
            emissionsReductionBasisPoints: EMISSIONS_REDUCTION_BASIS_POINTS
        });

        bytes memory satelliteInitData = abi.encodeWithSelector(
            SatelliteEmissionsController.initialize.selector,
            ADMIN,
            BASE_EMISSIONS_CONTROLLER,
            metaERC20DispatchInit,
            coreEmissionsInit
        );

        TransparentUpgradeableProxy satelliteEmissionsControllerProxy =
            new TransparentUpgradeableProxy(address(satelliteEmissionsControllerImpl), ADMIN, satelliteInitData);
        satelliteEmissionsController = SatelliteEmissionsController(payable(satelliteEmissionsControllerProxy));
        info("SatelliteEmissionsController Proxy", address(satelliteEmissionsControllerProxy));

        // Deploy TrustBonding implementation and proxy
        TrustBonding trustBondingImpl = new TrustBonding();
        info("TrustBonding Implementation", address(trustBondingImpl));

        bytes memory trustBondingInitData = abi.encodeWithSelector(
            TrustBonding.initialize.selector,
            ADMIN, // owner
            address(timelockController), // trust
            address(trust), // WTRUST token if deploying on Intuition Sepolia
            BONDING_EPOCH_LENGTH, // epochLength
            address(multiVault), // multiVault
            address(satelliteEmissionsController),
            BONDING_SYSTEM_UTILIZATION_LOWER_BOUND, // systemUtilizationLowerBound
            BONDING_PERSONAL_UTILIZATION_LOWER_BOUND // personalUtilizationLowerBound
        );

        TransparentUpgradeableProxy trustBondingProxy =
            new TransparentUpgradeableProxy(address(trustBondingImpl), ADMIN, trustBondingInitData);
        trustBonding = TrustBonding(address(trustBondingProxy));
        info("TrustBonding Proxy", address(trustBondingProxy));

        // Set the TrustBonding address in SatelliteEmissionsController and grant it the CONTROLLER_ROLE only
        // if we are not on the Intuition mainnet (on mainnet, this will be done through an admin Safe)
        if (block.chainid != vm.envUint("INTUITION_MAINNET_CHAIN_ID")) {
            satelliteEmissionsController.setTrustBonding(address(trustBonding));

            // Grant CONTROLLER_ROLE to TrustBonding in SatelliteEmissionsController
            IAccessControl(address(satelliteEmissionsController)).grantRole(
                satelliteEmissionsController.CONTROLLER_ROLE(), address(trustBonding)
            );
            console2.log("CONTROLLER_ROLE in SatelliteEmissionsController granted to TrustBonding");
        }
    }

    function _prepareMultiVaultInitData() internal {
        generalConfig = GeneralConfig({
            admin: ADMIN,
            protocolMultisig: PROTOCOL_MULTISIG,
            feeDenominator: FEE_DENOMINATOR,
            trustBonding: address(trustBonding),
            minDeposit: MIN_DEPOSIT,
            minShare: MIN_SHARES,
            atomDataMaxLength: ATOM_DATA_MAX_LENGTH,
            decimalPrecision: DECIMAL_PRECISION
        });

        atomConfig = AtomConfig({
            atomCreationProtocolFee: ATOM_CREATION_PROTOCOL_FEE,
            atomWalletDepositFee: ATOM_WALLET_DEPOSIT_FEE
        });

        tripleConfig = TripleConfig({
            tripleCreationProtocolFee: TRIPLE_CREATION_PROTOCOL_FEE,
            totalAtomDepositsOnTripleCreation: TOTAL_ATOM_DEPOSITS_ON_TRIPLE_CREATION,
            atomDepositFractionForTriple: ATOM_DEPOSIT_FRACTION_FOR_TRIPLE
        });

        walletConfig = WalletConfig({
            entryPoint: ENTRY_POINT,
            atomWarden: address(atomWarden),
            atomWalletBeacon: address(atomWalletBeacon),
            atomWalletFactory: address(atomWalletFactory)
        });

        vaultFees = VaultFees({ entryFee: ENTRY_FEE, exitFee: EXIT_FEE, protocolFee: PROTOCOL_FEE });

        bondingCurveConfig = BondingCurveConfig({ registry: address(bondingCurveRegistry), defaultCurveId: 1 });
    }

    function _deployTimelockController() internal returns (TimelockController) {
        address[] memory proposers = new address[](1);
        proposers[0] = ADMIN;

        address[] memory executors = new address[](1);
        executors[0] = ADMIN;

        // Deploy TimelockController
        TimelockController timelock = new TimelockController(TIMELOCK_MIN_DELAY, proposers, executors, address(0));
        info("TimelockController", address(timelock));
        return timelock;
    }
}<|MERGE_RESOLUTION|>--- conflicted
+++ resolved
@@ -7,11 +7,8 @@
 import { IERC20 } from "@openzeppelin/contracts/token/ERC20/IERC20.sol";
 import { TransparentUpgradeableProxy } from "@openzeppelin/contracts/proxy/transparent/TransparentUpgradeableProxy.sol";
 import { IAccessControl } from "@openzeppelin/contracts/access/IAccessControl.sol";
-<<<<<<< HEAD
 import { TimelockController } from "@openzeppelin/contracts/governance/TimelockController.sol";
-=======
 import { UpgradeableBeacon } from "@openzeppelin/contracts/proxy/beacon/UpgradeableBeacon.sol";
->>>>>>> 5dbe3897
 
 import { Trust } from "src/Trust.sol";
 import { TestTrust } from "tests/mocks/TestTrust.sol";
@@ -136,11 +133,6 @@
         atomWalletFactory = AtomWalletFactory(address(atomWalletFactoryProxy));
         info("AtomWalletFactory Proxy", address(atomWalletFactoryProxy));
 
-        // Deploy AtomWarden implementation and proxy
-        AtomWarden atomWardenImpl = new AtomWarden();
-        info("AtomWarden Implementation", address(atomWardenImpl));
-
-<<<<<<< HEAD
         // Deploy TimelockController
         timelockController = _deployTimelockController();
 
@@ -152,7 +144,10 @@
             new TransparentUpgradeableProxy(address(trustBondingImpl), ADMIN, "");
         trustBonding = TrustBonding(address(trustBondingProxy));
         info("TrustBonding Proxy", address(trustBondingProxy));
-=======
+
+        // Deploy AtomWarden implementation and proxy
+        AtomWarden atomWardenImpl = new AtomWarden();
+        info("AtomWarden Implementation", address(atomWardenImpl));
         TransparentUpgradeableProxy atomWardenProxy = new TransparentUpgradeableProxy(
             address(atomWardenImpl),
             ADMIN,
@@ -160,7 +155,6 @@
         );
         atomWarden = AtomWarden(address(atomWardenProxy));
         info("AtomWarden Proxy", address(atomWardenProxy));
->>>>>>> 5dbe3897
 
         // Deploy BondingCurveRegistry
         bondingCurveRegistry = new BondingCurveRegistry(ADMIN);
