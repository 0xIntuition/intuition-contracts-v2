--- conflicted
+++ resolved
@@ -1,11 +1,11 @@
 // SPDX-License-Identifier: BUSL-1.1
 pragma solidity 0.8.29;
 
-import { Script, console2 } from "forge-std/src/Script.sol";
+import {Script, console2} from "forge-std/src/Script.sol";
 
-import { SetupScript } from "../SetupScript.s.sol";
-import { CoreEmissionsControllerInit } from "src/interfaces/ICoreEmissionsController.sol";
-import { BaseEmissionsController } from "src/protocol/emissions/BaseEmissionsController.sol";
+import {SetupScript} from "../SetupScript.s.sol";
+import {CoreEmissionsControllerInit} from "src/interfaces/ICoreEmissionsController.sol";
+import {BaseEmissionsController} from "src/protocol/emissions/BaseEmissionsController.sol";
 
 /*
 LOCAL
@@ -45,29 +45,8 @@
     }
 
     function _setupContracts() internal {
-<<<<<<< HEAD
         BaseEmissionsController(BASE_EMISSIONS_CONTROLLER).setSatelliteEmissionsController(
             SATELLITE_EMISSIONS_CONTROLLER
-=======
-        // Initialize SatelliteEmissionsController with proper struct parameters
-        MetaERC20DispatchInit memory metaERC20DispatchInit = MetaERC20DispatchInit({
-            hubOrSpoke: METALAYER_HUB_OR_SPOKE,
-            recipientDomain: SATELLITE_METALAYER_RECIPIENT_DOMAIN,
-            gasLimit: METALAYER_GAS_LIMIT,
-            finalityState: FinalityState.FINALIZED
-        });
-
-        CoreEmissionsControllerInit memory coreEmissionsInit = CoreEmissionsControllerInit({
-            startTimestamp: EMISSIONS_START_TIMESTAMP,
-            emissionsLength: EMISSIONS_LENGTH,
-            emissionsPerEpoch: EMISSIONS_PER_EPOCH,
-            emissionsReductionCliff: EMISSIONS_REDUCTION_CLIFF,
-            emissionsReductionBasisPoints: EMISSIONS_REDUCTION_BASIS_POINTS
-        });
-
-        BaseEmissionsController(BASE_EMISSIONS_CONTROLLER).initialize(
-            ADMIN, ADMIN, address(trust), SATELLITE_EMISSIONS_CONTROLLER, metaERC20DispatchInit, coreEmissionsInit
->>>>>>> 2f160bbc
         );
     }
 }