--- conflicted
+++ resolved
@@ -78,7 +78,6 @@
     uint32 internal SATELLITE_METALAYER_RECIPIENT_DOMAIN;
 
     // General Config
-<<<<<<< HEAD
     address internal ADMIN;
     address internal PROTOCOL_MULTISIG;
     address internal TRUST_TOKEN;
@@ -89,10 +88,6 @@
     uint256 internal MIN_DEPOSIT = 1e15; // 0.001 Trust
     uint256 internal MIN_SHARES = 1e6; // Ghost Shares
     uint256 internal ATOM_DATA_MAX_LENGTH = 1000;
-=======
-    uint256 internal MIN_DEPOSIT;
->>>>>>> 6ee2f95b
-
     // Atom Config
     uint256 internal ATOM_CREATION_PROTOCOL_FEE = 1e18; // 1 Trust (Fixed Cost)
     uint256 internal ATOM_WALLET_DEPOSIT_FEE = 100; // 1% of assets after fixed costs (Percentage Cost)
