// SPDX-License-Identifier: BUSL-1.1
pragma solidity 0.8.29;

import { console2 } from "forge-std/src/console2.sol";
import { Script } from "forge-std/src/Script.sol";

import {
    TransparentUpgradeableProxy,
    ITransparentUpgradeableProxy
} from "@openzeppelin/contracts/proxy/transparent/TransparentUpgradeableProxy.sol";
import { UpgradeableBeacon } from "@openzeppelin/contracts/proxy/beacon/UpgradeableBeacon.sol";
import { TimelockController } from "@openzeppelin/contracts/governance/TimelockController.sol";
import { EntryPoint } from "@account-abstraction/core/EntryPoint.sol";
import { IAccessControl } from "@openzeppelin/contracts/access/IAccessControl.sol";

import { AtomWarden } from "src/protocol/wallet/AtomWarden.sol";
import { AtomWallet } from "src/protocol/wallet/AtomWallet.sol";
import { AtomWalletFactory } from "src/protocol/wallet/AtomWalletFactory.sol";
import { BondingCurveRegistry } from "src/protocol/curves/BondingCurveRegistry.sol";
import { MultiVault } from "src/protocol/MultiVault.sol";
import { Trust } from "src/Trust.sol";
import { TrustToken } from "src/legacy/TrustToken.sol";
import { TrustBonding } from "src/protocol/emissions/TrustBonding.sol";
import { SatelliteEmissionsController } from "src/protocol/emissions/SatelliteEmissionsController.sol";
import { LinearCurve } from "src/protocol/curves/LinearCurve.sol";
import { ProgressiveCurve } from "src/protocol/curves/ProgressiveCurve.sol";
import { OffsetProgressiveCurve } from "src/protocol/curves/OffsetProgressiveCurve.sol";
import {
    GeneralConfig,
    AtomConfig,
    TripleConfig,
    WalletConfig,
    VaultFees,
    BondingCurveConfig
} from "src/interfaces/IMultiVaultCore.sol";

abstract contract SetupScript is Script {
    uint256 public constant NETWORK_BASE = 8453;
    uint256 public constant NETWORK_BASE_SEPOLIA = 84_532;
    uint256 public constant NETWORK_INTUITION = 1155;
    uint256 public constant NETWORK_INTUITION_SEPOLIA = 13_579;
    uint256 public constant NETWORK_ANVIL = 31_337;

    /* =================================================== */
    /*                  Network Specific                   */
    /* =================================================== */

    /// @dev The address of the transaction broadcaster.
    address internal broadcaster;

    Trust public trust;
    MultiVault public multiVault;
    AtomWarden public atomWarden;
    AtomWallet public atomWalletImplementation;
    AtomWalletFactory public atomWalletFactory;
    UpgradeableBeacon public atomWalletBeacon;
    SatelliteEmissionsController public satelliteEmissionsController;
    TrustBonding public trustBonding;
    BondingCurveRegistry public bondingCurveRegistry;
    LinearCurve public linearCurve;
    OffsetProgressiveCurve public offsetProgressiveCurve;

    // Setter Constants
    uint256 internal constant ONE_DAY = 86_400;
    uint256 internal constant TWO_WEEKS = ONE_DAY * 14;

    /// @dev Needed for the deterministic deployments.
    bytes32 internal constant ZERO_SALT = bytes32(0);

    // MetaLayer Configurations
    address internal METALAYER_HUB_OR_SPOKE;
    uint32 internal BASE_METALAYER_RECIPIENT_DOMAIN;
    uint32 internal SATELLITE_METALAYER_RECIPIENT_DOMAIN;

    // General Config
    address internal ADMIN;
    address internal PROTOCOL_MULTISIG;
    address internal TRUST_TOKEN;
    // address internal METALAYER_HUB_OR_SPOKE;

    uint256 internal FEE_THRESHOLD = 1e17;
    uint256 internal MIN_DEPOSIT = 1e15; // 0.001 Trust

    // Atom Config
    uint256 internal ATOM_CREATION_PROTOCOL_FEE = 1e18; // 1 Trust (Fixed Cost)
    uint256 internal ATOM_WALLET_DEPOSIT_FEE = 100; // 1% of assets after fixed costs (Percentage Cost)

    // Triple Config
    uint256 internal TRIPLE_CREATION_PROTOCOL_FEE = 1e18; // 1 Trust (Fixed Cost)
    uint256 internal ATOM_DEPOSIT_FRACTION_FOR_TRIPLE = 90; // 0.9% (Percentage Cost)

    // TrustBonding Config
    uint256 internal BONDING_START_TIMESTAMP;
    uint256 internal BONDING_EPOCH_LENGTH;
    uint256 internal BONDING_SYSTEM_UTILIZATION_LOWER_BOUND;
    uint256 internal BONDING_PERSONAL_UTILIZATION_LOWER_BOUND;

    // CoreEmissionsController Config
    uint256 internal EMISSIONS_START_TIMESTAMP;
    uint256 internal EMISSIONS_LENGTH;
    uint256 internal EMISSIONS_PER_EPOCH;
    uint256 internal EMISSIONS_REDUCTION_CLIFF;
    uint256 internal EMISSIONS_REDUCTION_BASIS_POINTS;

    /* =================================================== */
    /*                  Network Agnostic                   */
    /* =================================================== */
    /// @dev deterministic address of the EntryPoint contract on all chains (v0.8.0)
    address internal ENTRY_POINT = 0x4337084D9E255Ff0702461CF8895CE9E3b5Ff108;

    // Timelock Config
    uint256 internal TIMELOCK_MIN_DELAY = 60 minutes;

    // MetaLayer Config
    uint256 internal METALAYER_GAS_LIMIT = 125_000; // Gas limit for cross-chain operations

    // General Config
    uint256 internal DECIMAL_PRECISION = 1e18;
    uint256 internal FEE_DENOMINATOR = 10_000;
    uint256 internal MIN_SHARES = 1e6; // Ghost Shares
    uint256 internal ATOM_DATA_MAX_LENGTH = 1000;

    // Vault Config
    uint256 internal ENTRY_FEE = 100; // 1% of assets deposited after fixed costs (Percentage Cost)
    uint256 internal EXIT_FEE = 100; // 1% of assets deposited after fixed costs (Percentage Cost)
    uint256 internal PROTOCOL_FEE = 100; // 1% of assets deposited after fixed costs (Percentage Cost)

    // Curve Configurations
    uint256 internal OFFSET_PROGRESSIVE_CURVE_SLOPE = 2;
    uint256 internal OFFSET_PROGRESSIVE_CURVE_OFFSET = 5e35;

    constructor() {
        if (block.chainid == NETWORK_BASE) {
            uint256 deployerKey = vm.envUint("DEPLOYER_MAINNET");
            broadcaster = vm.rememberKey(deployerKey);
        } else if (block.chainid == NETWORK_INTUITION) {
            uint256 deployerKey = vm.envUint("DEPLOYER_MAINNET");
            broadcaster = vm.rememberKey(deployerKey);
        } else if (block.chainid == NETWORK_BASE_SEPOLIA) {
            uint256 deployerKey = vm.envUint("DEPLOYER_TESTNET");
            broadcaster = vm.rememberKey(deployerKey);
        } else if (block.chainid == NETWORK_INTUITION_SEPOLIA) {
            uint256 deployerKey = vm.envUint("DEPLOYER_TESTNET");
            broadcaster = vm.rememberKey(deployerKey);
        } else if (block.chainid == NETWORK_ANVIL) {
            uint256 deployerKey = vm.envUint("DEPLOYER_LOCAL");
            broadcaster = vm.rememberKey(deployerKey);
        } else {
            revert("Unsupported chain for broadcasting");
        }
    }

    modifier broadcast() {
        vm.startBroadcast(broadcaster);
        console2.log("Broadcasting from:", broadcaster);
        _;
        vm.stopBroadcast();
    }

    function setUp() public virtual {
        console2.log("NETWORK: =+=+=+=+=+=+=+=+=+=+=+=+=+=+=+=+=+=+=+=+=+=+=+=+=+=+=+=+=+");
        info("ChainID:", block.chainid);
        info("Broadcasting:", broadcaster);

        if (block.chainid == NETWORK_INTUITION_SEPOLIA) {
            TRUST_TOKEN = 0xDE80b6EE63f7D809427CA350e30093F436A0fe35; // Wrapped Trust
            ADMIN = vm.envAddress("INTUITION_SEPOLIA_ADMIN_ADDRESS");
            PROTOCOL_MULTISIG = vm.envOr("INTUITION_SEPOLIA_PROTOCOL_MULTISIG", ADMIN);

            BASE_METALAYER_RECIPIENT_DOMAIN = 84_532;

            // Timelock Config
            TIMELOCK_MIN_DELAY = 60 minutes;

            // MetaLayer Config
            METALAYER_HUB_OR_SPOKE = 0x007700aa28A331B91219Ffa4A444711F0D9E57B5;

            // General Config
            MIN_DEPOSIT = 1e15; // 0.001 Trust

            // Atom Config
            ATOM_CREATION_PROTOCOL_FEE = 1e15; // 0.001 Trust (Fixed Cost)
            ATOM_WALLET_DEPOSIT_FEE = 100; // 1% of assets after fixed costs (Percentage Cost)

            // Triple Config
            TRIPLE_CREATION_PROTOCOL_FEE = 1e15; // 0.001 Trust (Fixed Cost)
            ATOM_DEPOSIT_FRACTION_FOR_TRIPLE = 90; // 0.9% (Percentage Cost)

            // TrustBonding Config
            BONDING_START_TIMESTAMP = block.timestamp + 100;
            BONDING_EPOCH_LENGTH = TWO_WEEKS;
            BONDING_SYSTEM_UTILIZATION_LOWER_BOUND = 4000; // 50%
            BONDING_PERSONAL_UTILIZATION_LOWER_BOUND = 2500; // 25%

            // CoreEmissionsController Config
            EMISSIONS_START_TIMESTAMP = BONDING_START_TIMESTAMP;
            EMISSIONS_LENGTH = ONE_DAY;
            EMISSIONS_REDUCTION_BASIS_POINTS = 1000; // 10%
            EMISSIONS_REDUCTION_CLIFF = 4; // 1 epoch
            EMISSIONS_PER_EPOCH = 1000 ether;
        } else if (block.chainid == NETWORK_INTUITION) {
            TRUST_TOKEN = 0x81cFb09cb44f7184Ad934C09F82000701A4bF672;
            ADMIN = 0xbeA18ab4c83a12be25f8AA8A10D8747A07Cdc6eb;
            PROTOCOL_MULTISIG = address(0);

            // MetaLayer Config
            BASE_METALAYER_RECIPIENT_DOMAIN = 8453;

            // Timelock Config
            TIMELOCK_MIN_DELAY = 5 minutes;

            // MetaLayer Intuition Spoke
            METALAYER_HUB_OR_SPOKE = 0x375135fe908dD62f3C7939FA4e65bf41Da721AB9;

            // General Config
            MIN_DEPOSIT = 1e18; // 0.1 Trust

            // Atom Config
            ATOM_CREATION_PROTOCOL_FEE = 1e18; // 1 Trust (Fixed Cost)
            ATOM_WALLET_DEPOSIT_FEE = 100; // 1% of assets after fixed costs (Percentage Cost)

            // Triple Config
            TRIPLE_CREATION_PROTOCOL_FEE = 1e18; // 1 Trust (Fixed Cost)
            ATOM_DEPOSIT_FRACTION_FOR_TRIPLE = 90; // 0.9% (Percentage Cost)

            // TrustBonding Config
            BONDING_START_TIMESTAMP = 1_760_544_000; //  Wednesday October 15, 2025 12:00:00 EST || Thursday October 16,
                // 2025 00:00:00 KST
            BONDING_EPOCH_LENGTH = TWO_WEEKS;
            BONDING_SYSTEM_UTILIZATION_LOWER_BOUND = 4000; // 40%
            BONDING_PERSONAL_UTILIZATION_LOWER_BOUND = 2500; // 25% @dev Relies on fixing the rewards gamification
                // exploit. Potentially change to 5000

            // CoreEmissionsController Config
            EMISSIONS_START_TIMESTAMP = BONDING_START_TIMESTAMP;
            EMISSIONS_LENGTH = TWO_WEEKS;
            EMISSIONS_REDUCTION_BASIS_POINTS = 1000; // 10%
            EMISSIONS_REDUCTION_CLIFF = 26; // 26 x two week epochs = 1 year
            EMISSIONS_PER_EPOCH = 75_000_000 ether / EMISSIONS_REDUCTION_CLIFF; // 75_000_000 TRUST/year |
                // 2884615384615384615384615 wei/epoch | 2_884_615.384615384615384615 TRUST/epoch
        } else if (block.chainid == NETWORK_BASE_SEPOLIA) {
            TRUST_TOKEN = 0xA54b4E6e356b963Ee00d1C947f478d9194a1a210;
            ADMIN = vm.envAddress("BASE_SEPOLIA_ADMIN_ADDRESS");
            PROTOCOL_MULTISIG = vm.envOr("BASE_SEPOLIA_PROTOCOL_MULTISIG", ADMIN);

            // MetaLayer Intuition Hub
            METALAYER_HUB_OR_SPOKE = 0x007700aa28A331B91219Ffa4A444711F0D9E57B5;
            SATELLITE_METALAYER_RECIPIENT_DOMAIN = 13_579;
        } else if (block.chainid == NETWORK_BASE) {
            TRUST_TOKEN = 0x6cd905dF2Ed214b22e0d48FF17CD4200C1C6d8A3;
            ADMIN = 0xBc01aB3839bE8933f6B93163d129a823684f4CDF;

            // MetaLayer Intuition Hub
            METALAYER_HUB_OR_SPOKE = 0xE12aaF1529Ae21899029a9b51cca2F2Bc2cfC421;
            SATELLITE_METALAYER_RECIPIENT_DOMAIN = 1155;
        } else if (block.chainid == NETWORK_ANVIL) {
            ADMIN = vm.envAddress("ANVIL_ADMIN_ADDRESS");
            TRUST_TOKEN = vm.envOr("ANVIL_TRUST_TOKEN", address(0));
            PROTOCOL_MULTISIG = vm.envOr("ANVIL_PROTOCOL_MULTISIG", ADMIN);

            BASE_METALAYER_RECIPIENT_DOMAIN = 11_111;

            // Timelock Config
            TIMELOCK_MIN_DELAY = 60 minutes;

            // MetaLayer Config
            METALAYER_HUB_OR_SPOKE = 0x007700aa28A331B91219Ffa4A444711F0D9E57B5;

            // General Config
            MIN_DEPOSIT = 1e15; // 0.001 Trust

            // Atom Config
            ATOM_CREATION_PROTOCOL_FEE = 1e15; // 0.001 Trust (Fixed Cost)
            ATOM_WALLET_DEPOSIT_FEE = 100; // 1% of assets after fixed costs (Percentage Cost)

            // Triple Config
            TRIPLE_CREATION_PROTOCOL_FEE = 1e15; // 0.001 Trust (Fixed Cost)
<<<<<<< HEAD
            TOTAL_ATOM_DEPOSITS_ON_TRIPLE_CREATION = 3 * 1e15; // 0.003 Trust (Fixed Cost)
=======
>>>>>>> 2f846952
            ATOM_DEPOSIT_FRACTION_FOR_TRIPLE = 90; // 0.9% (Percentage Cost)

            // TrustBonding Config
            BONDING_START_TIMESTAMP = block.timestamp + 100;
            BONDING_EPOCH_LENGTH = TWO_WEEKS;
            BONDING_SYSTEM_UTILIZATION_LOWER_BOUND = 4000; // 50%
            BONDING_PERSONAL_UTILIZATION_LOWER_BOUND = 2500; // 25%

            // CoreEmissionsController Config
            EMISSIONS_START_TIMESTAMP = BONDING_START_TIMESTAMP;
            EMISSIONS_LENGTH = ONE_DAY;
            EMISSIONS_REDUCTION_BASIS_POINTS = 1000; // 10%
            EMISSIONS_REDUCTION_CLIFF = 4; // 1 epoch
            EMISSIONS_PER_EPOCH = 1000 ether;
        } else {
            revert("Unsupported chain for broadcasting");
        }

        console2.log("");
        console2.log("CONFIGURATION: =+=+=+=+=+=+=+=+=+=+=+=+=+=+=+=+=+=+=+=+=+=+=+=+=+=+");
        info("Admin Address", ADMIN);
        info("Trust Token", TRUST_TOKEN);
        info("Protocol Multisig", PROTOCOL_MULTISIG);
        info("MIN_SHARES", MIN_SHARES);
        info("MIN_DEPOSIT", MIN_DEPOSIT);
        info("ATOM_CREATION_PROTOCOL_FEE", ATOM_CREATION_PROTOCOL_FEE);
        info("ENTRY_FEE", ENTRY_FEE);
        info("EXIT_FEE", EXIT_FEE);
        info("PROTOCOL_FEE", PROTOCOL_FEE);
    }

    function _deployTimelockController(string memory label) internal returns (TimelockController) {
        address[] memory proposers = new address[](1);
        proposers[0] = ADMIN;

        address[] memory executors = new address[](1);
        executors[0] = ADMIN;

        // Deploy TimelockController
        TimelockController timelock = new TimelockController(TIMELOCK_MIN_DELAY, proposers, executors, address(0));
        info(label, address(timelock));
        return timelock;
    }

    function info(string memory label, address addr) internal pure {
        console2.log("");
        console2.log(label);
        console2.log("-------------------------------------------------------------------");
        console2.log(addr);
        console2.log("-------------------------------------------------------------------");
    }

    function info(string memory label, bytes32 data) internal pure {
        console2.log("");
        console2.log(label);
        console2.log("-------------------------------------------------------------------");
        console2.logBytes32(data);
        console2.log("-------------------------------------------------------------------");
    }

    function info(string memory label, uint256 data) internal pure {
        console2.log("");
        console2.log(label);
        console2.log("-------------------------------------------------------------------");
        console2.log(data);
        console2.log("-------------------------------------------------------------------");
    }

    function contractInfo(string memory label, address data) internal pure {
        console2.log(label, ":", data);
    }

    function _exportContractAddresses() internal view {
        console2.log("");
        console2.log("SDK JSON: =+=+=+=+=+=+=+=+=+=+=+=+=+=+=+=+=+=+=+=+=+=+=+=+=+=+=+=+=");
        console2.log("{");
        console2.log(
            string.concat("  Trust: { [", vm.toString(block.chainid), "]: '", vm.toString(address(trust)), "' },")
        );
        console2.log(
            string.concat(
                "  MultiVault: { [", vm.toString(block.chainid), "]: '", vm.toString(address(multiVault)), "' },"
            )
        );
        console2.log(
            string.concat(
                "  AtomWalletFactory: { [",
                vm.toString(block.chainid),
                "]: '",
                vm.toString(address(atomWalletFactory)),
                "' },"
            )
        );
        console2.log(
            string.concat(
                "  SatelliteEmissionsController: { [",
                vm.toString(block.chainid),
                "]: '",
                vm.toString(address(satelliteEmissionsController)),
                "' },"
            )
        );
        console2.log(
            string.concat(
                "  TrustBonding: { [", vm.toString(block.chainid), "]: '", vm.toString(address(trustBonding)), "' },"
            )
        );
        console2.log(
            string.concat(
                "  BondingCurveRegistry: { [",
                vm.toString(block.chainid),
                "]: '",
                vm.toString(address(bondingCurveRegistry)),
                "' },"
            )
        );
        console2.log(
            string.concat(
                "  LinearCurve: { [", vm.toString(block.chainid), "]: '", vm.toString(address(linearCurve)), "' },"
            )
        );
        console2.log(
            string.concat(
                "  OffsetProgressiveCurve: { [",
                vm.toString(block.chainid),
                "]: '",
                vm.toString(address(offsetProgressiveCurve)),
                "' }"
            )
        );
        console2.log("}");
    }
}<|MERGE_RESOLUTION|>--- conflicted
+++ resolved
@@ -275,10 +275,6 @@
 
             // Triple Config
             TRIPLE_CREATION_PROTOCOL_FEE = 1e15; // 0.001 Trust (Fixed Cost)
-<<<<<<< HEAD
-            TOTAL_ATOM_DEPOSITS_ON_TRIPLE_CREATION = 3 * 1e15; // 0.003 Trust (Fixed Cost)
-=======
->>>>>>> 2f846952
             ATOM_DEPOSIT_FRACTION_FOR_TRIPLE = 90; // 0.9% (Percentage Cost)
 
             // TrustBonding Config
