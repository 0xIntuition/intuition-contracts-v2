--- conflicted
+++ resolved
@@ -110,10 +110,6 @@
     // MetaLayer Configurations
     uint256 internal METALAYER_GAS_LIMIT = 125_000; // Gas limit for cross-chain operations
     address internal METALAYER_HUB_OR_SPOKE = 0x007700aa28A331B91219Ffa4A444711F0D9E57B5;
-<<<<<<< HEAD
-    uint256 internal METALAYER_GAS_LIMIT = 125_000; // Gas limit for cross-chain operations
-=======
->>>>>>> 28d9629d
 
     constructor() {
         if (block.chainid == vm.envUint("BASE_CHAIN_ID")) {
