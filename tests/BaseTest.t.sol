--- conflicted
+++ resolved
@@ -301,14 +301,11 @@
         GeneralConfig memory generalConfig = _getDefaultGeneralConfig();
         generalConfig.trustBonding = address(protocol.trustBonding);
 
-<<<<<<< HEAD
         AtomConfig memory atomConfig = _getDefaultAtomConfig();
         TripleConfig memory tripleConfig = _getDefaultTripleConfig();
 
         WalletConfig memory walletConfig = _getDefaultWalletConfig();
-=======
-        WalletConfig memory walletConfig = _getDefaultWalletConfig(address(atomWalletFactory));
->>>>>>> 8b1a8f5a
+
         walletConfig.atomWalletFactory = address(atomWalletFactory);
         walletConfig.atomWalletBeacon = address(atomWalletBeacon);
 
