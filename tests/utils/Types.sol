--- conflicted
+++ resolved
@@ -22,12 +22,9 @@
     MultiVault multiVault;
     SatelliteEmissionsController satelliteEmissionsController;
     address payable permit2;
-<<<<<<< HEAD
     WrappedTrust wrappedTrust;
     AtomWalletFactory atomWalletFactory;
     UpgradeableBeacon atomWalletBeacon;
-=======
->>>>>>> 8b1a8f5a
 }
 
 struct Users {
