--- conflicted
+++ resolved
@@ -236,7 +236,6 @@
     }
 
     /*//////////////////////////////////////////////////////////////
-<<<<<<< HEAD
                             PROGRESSIVE CURVE TESTS
     //////////////////////////////////////////////////////////////*/
 
@@ -414,7 +413,8 @@
 
         uint256 burnShares = protocol.multiVault.getShares(BURN, atomId, OFFSET_PROGRESSIVE_CURVE_ID);
         assertEq(burnShares, 0, "No ghost shares are minted for non-default curves");
-=======
+
+    /*//////////////////////////////////////////////////////////////
         Test unreachable branches in _burn() and _validateRedeem()
     //////////////////////////////////////////////////////////////*/
 
@@ -462,6 +462,5 @@
             )
         );
         h.validateRedeemForTest(termId, curveId, users.alice, sharesToRedeem, 0);
->>>>>>> a62d96ea
     }
 }