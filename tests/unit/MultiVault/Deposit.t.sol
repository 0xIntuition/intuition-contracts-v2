// SPDX-License-Identifier: BUSL-1.1
pragma solidity 0.8.29;

import { console2 } from "forge-std/src/console2.sol";
import { Test, console } from "forge-std/src/Test.sol";

import { BaseTest } from "tests/BaseTest.t.sol";
import { MultiVault } from "src/protocol/MultiVault.sol";
import { MultiVaultCore } from "src/protocol/MultiVaultCore.sol";
<<<<<<< HEAD
import { IMultiVault } from "src/interfaces/IMultiVault.sol";
import { GeneralConfig, BondingCurveConfig, VaultFees } from "src/interfaces/IMultiVaultCore.sol";
=======
import { IMultiVault, ApprovalTypes } from "src/interfaces/IMultiVault.sol";
import { GeneralConfig, BondingCurveConfig } from "src/interfaces/IMultiVaultCore.sol";
>>>>>>> 28d9629d

contract DepositTest is BaseTest {
    uint256 internal CURVE_ID; // Default linear curve ID
    /*//////////////////////////////////////////////////////////////
                            HAPPY PATH TESTS
    //////////////////////////////////////////////////////////////*/

    function setUp() public override {
        super.setUp();
        // Ensure the bonding curve registry is set up
        CURVE_ID = getDefaultCurveId();
    }

    function test_deposit_SingleAtom_Success() public {
        bytes32 atomId = createSimpleAtom("Deposit test atom", ATOM_COST[0], users.alice);

        uint256 depositAmount = 10e18;
        uint256 shares = makeDeposit(users.alice, users.alice, atomId, CURVE_ID, depositAmount, 1e4);

        assertTrue(shares > 0, "Should receive some shares");

        uint256 vaultBalance = protocol.multiVault.getShares(users.alice, atomId, CURVE_ID);
        assertEq(vaultBalance, shares, "Vault balance should match shares received");
    }

    function test_deposit_MultipleDeposits_Success() public {
        bytes32 atomId = createSimpleAtom("Multi deposit atom", ATOM_COST[0], users.alice);

        uint256 firstShares = makeDeposit(users.alice, users.alice, atomId, CURVE_ID, 50e18, 1e4);
        uint256 secondShares = makeDeposit(users.alice, users.alice, atomId, CURVE_ID, 30e18, 1e4);

        assertTrue(firstShares > 0, "First deposit should receive shares");
        assertTrue(secondShares > 0, "Second deposit should receive shares");

        uint256 totalVaultBalance = protocol.multiVault.getShares(users.alice, atomId, CURVE_ID);
        assertEq(totalVaultBalance, firstShares + secondShares, "Total balance should equal sum of deposits");
    }

    function test_deposit_DifferentReceivers_Success() public {
        bytes32 atomId = createSimpleAtom("Different receivers atom", ATOM_COST[0], users.alice);

        setupApproval(users.bob, users.alice, ApprovalTypes.BOTH);

        uint256 shares = makeDeposit(users.alice, users.bob, atomId, CURVE_ID, 10e18, 1e4);

        uint256 bobBalance = protocol.multiVault.getShares(users.bob, atomId, CURVE_ID);
        assertEq(bobBalance, shares, "Bob should receive the shares");

        uint256 aliceBalance = protocol.multiVault.getShares(users.alice, atomId, CURVE_ID);
        assertEq(aliceBalance, 0, "Alice should not receive shares");
    }

    function test_deposit_ToTriple_Success() public {
        (bytes32 tripleId,) =
            createTripleWithAtoms("Subject", "Predicate", "Object", ATOM_COST[0], TRIPLE_COST[0], users.alice);

        uint256 shares = makeDeposit(users.alice, users.alice, tripleId, CURVE_ID, 2000e18, 1e4);

        assertTrue(shares > 0, "Should receive shares for triple deposit");

        uint256 vaultBalance = protocol.multiVault.getShares(users.alice, tripleId, CURVE_ID);
        assertEq(vaultBalance, shares, "Triple vault balance should match shares");
    }

    /*//////////////////////////////////////////////////////////////
                            ERROR CASES
    //////////////////////////////////////////////////////////////*/

    function test_deposit_InsufficientAssets_Revert() public {
        bytes32 atomId = createSimpleAtom("Insufficient deposit atom", ATOM_COST[0], users.alice);

        resetPrank(users.alice);
        vm.expectRevert();
        protocol.multiVault.deposit{ value: 0 }(users.alice, atomId, CURVE_ID, 0);
    }

    function test_deposit_NonExistentTerm_Revert() public {
        bytes32 nonExistentId = keccak256("non-existent");
        uint256 depositAmount = 1000e18;

        resetPrank(users.alice);
        vm.expectRevert(abi.encodeWithSelector(MultiVaultCore.MultiVaultCore_TermDoesNotExist.selector, nonExistentId));
        protocol.multiVault.deposit{ value: depositAmount }(users.alice, nonExistentId, CURVE_ID, 0);
    }

    function test_deposit_MinSharesToReceive_Revert() public {
        bytes32 atomId = createSimpleAtom("Min shares atom", ATOM_COST[0], users.alice);

        uint256 depositAmount = 100e18;
        uint256 unreasonableMinShares = 10_000_000e18; // Way too high

        resetPrank(users.alice);
        vm.expectRevert(MultiVault.MultiVault_SlippageExceeded.selector);
        protocol.multiVault.deposit{ value: depositAmount }(users.alice, atomId, CURVE_ID, unreasonableMinShares);
    }

    /*//////////////////////////////////////////////////////////////
            TRIPLE: cannot directly init counter triple (non-default)
    //////////////////////////////////////////////////////////////*/

    function test_deposit_RevertWhen_CannotInitializeCounterTriple_OnNonDefaultCurve() public {
        // Create a positive triple on the default curve (counter is auto-initialized only on default)
        (bytes32 tripleId,) =
            createTripleWithAtoms("S-ctr", "P-ctr", "O-ctr", ATOM_COST[0], TRIPLE_COST[0], users.alice);

        // Get the counter triple id
        bytes32 counterId = protocol.multiVault.getCounterIdFromTripleId(tripleId);

        // Choose a non-default curve (brand-new vault for counter side)
        (, uint256 defaultCurveId) = protocol.multiVault.bondingCurveConfig();
        uint256 nonDefaultCurve = defaultCurveId == 1 ? 2 : 1;

        // Try to deposit to the counter triple on a non-default curve => forbidden
        resetPrank(users.alice);
        vm.expectRevert(MultiVault.MultiVault_CannotDirectlyInitializeCounterTriple.selector);
        protocol.multiVault.deposit{ value: 1 ether }(users.alice, counterId, nonDefaultCurve, 0);
    }

    /*//////////////////////////////////////////////////////////////
                        APPROVE() BRANCHES
    //////////////////////////////////////////////////////////////*/

    function test_approve_RevertWhen_SelfApprove() public {
        resetPrank(users.alice);
        vm.expectRevert(MultiVault.MultiVault_CannotApproveOrRevokeSelf.selector);
        protocol.multiVault.approve(users.alice, ApprovalTypes.BOTH);
    }

    function test_approve_DeleteApproval_RemovesAccess() public {
        // Prepare a live atom
        bytes32 atomId = createSimpleAtom("approval-delete-atom", ATOM_COST[0], users.bob);

        // Bob (receiver) approves Alice (sender)
        setupApproval(users.bob, users.alice, ApprovalTypes.BOTH);

        // First deposit from Alice -> Bob succeeds
        uint256 amount1 = 1 ether;
        uint256 shares1 = makeDeposit(users.alice, users.bob, atomId, CURVE_ID, amount1, 0);
        assertGt(shares1, 0);

        // Bob revokes approval by setting NONE (deletes mapping entry)
        resetPrank(users.bob);
        protocol.multiVault.approve(users.alice, ApprovalTypes.NONE);

        // Second deposit from Alice -> Bob now reverts with SenderNotApproved
        resetPrank(users.alice);
        vm.expectRevert(MultiVault.MultiVault_SenderNotApproved.selector);
        protocol.multiVault.deposit{ value: 0.5 ether }(users.bob, atomId, CURVE_ID, 0);
    }

    /*//////////////////////////////////////////////////////////////
                         SENDER NOT APPROVED
    //////////////////////////////////////////////////////////////*/

    function test_deposit_RevertWhen_SenderNotApproved() public {
        // Alice creates atom she will receive into
        bytes32 atomId = createSimpleAtom("sender-not-approved-atom", ATOM_COST[0], users.alice);

        // Bob tries to deposit to Alice without approval
        resetPrank(users.bob);
        vm.expectRevert(MultiVault.MultiVault_SenderNotApproved.selector);
        protocol.multiVault.deposit{ value: 1 ether }(users.alice, atomId, CURVE_ID, 0);
    }

    /*//////////////////////////////////////////////////////////////
                       DEPOSIT BATCH INVALID LENGTH
    //////////////////////////////////////////////////////////////*/

    function test_depositBatch_RevertWhen_InvalidArrayLengthZero() public {
        resetPrank(users.alice);
        bytes32[] memory termIds = new bytes32[](0);
        uint256[] memory curveIds = new uint256[](1);
        curveIds[0] = CURVE_ID;
        uint256[] memory assets = new uint256[](1);
        assets[0] = 1 ether;
        uint256[] memory minShares = new uint256[](1);
        minShares[0] = 0;

        vm.expectRevert(MultiVault.MultiVault_InvalidArrayLength.selector);
        protocol.multiVault.depositBatch{ value: 1 ether }(users.alice, termIds, curveIds, assets, minShares);
    }

    /*//////////////////////////////////////////////////////////////
            DEFAULT CURVE MUST BE INITIALIZED VIA CREATE PATHS
    //////////////////////////////////////////////////////////////*/

    function test_deposit_RevertWhen_DefaultCurveMustBeInitializedViaCreatePaths() public {
        // Create an atom while default curve is current CURVE_ID (e.g., 1)
        bytes32 atomId = createSimpleAtom("default-curve-guard-atom", ATOM_COST[0], users.alice);

        // Flip the protocol's default curve id to the OTHER curve
        // (so for this term, the new default curve vault is uninitialized)
        (address registry, uint256 oldDefault) = protocol.multiVault.bondingCurveConfig();
        uint256 newDefault = oldDefault == 1 ? 2 : 1;

        resetPrank(users.admin);
        protocol.multiVault.setBondingCurveConfig(
            BondingCurveConfig({ registry: registry, defaultCurveId: newDefault })
        );

        // Now try to deposit into the *new* default curve for this atom
        // That new default curve vault is brand-new (no shares), so this should revert
        resetPrank(users.alice);
        vm.expectRevert(MultiVault.MultiVault_DefaultCurveMustBeInitializedViaCreatePaths.selector);
        protocol.multiVault.deposit{ value: 1 ether }(users.alice, atomId, newDefault, 0);

        // Restore default to keep other tests deterministic (optional)
        resetPrank(users.admin);
        protocol.multiVault.setBondingCurveConfig(
            BondingCurveConfig({ registry: registry, defaultCurveId: oldDefault })
        );
    }

    /*//////////////////////////////////////////////////////////////
                MIN SHARE COST BLOCK (NON-DEFAULT NEW VAULTS)
    //////////////////////////////////////////////////////////////*/

    function test_deposit_RevertWhen_AtomMinShareTooSmall_OnNonDefaultNewVault() public {
        // Create atom on default curve only
        bytes32 atomId = createSimpleAtom("atom-minshare-too-small", ATOM_COST[0], users.alice);

        // choose non-default curve id
        (, uint256 defaultCurveId) = protocol.multiVault.bondingCurveConfig();
        uint256 nonDefaultCurve = defaultCurveId == 1 ? 2 : 1;

        // For atom, minShareCost = minShare
        uint256 minShare = protocol.multiVault.getGeneralConfig().minShare;

        resetPrank(users.admin);
        // Set minDeposit to very small value to isolate the test case
        protocol.multiVault.setGeneralConfig(_getGeneralConfigWithVerySmallMinDeposit());

        // Amount <= minShare should revert with MultiVault_DepositTooSmallToCoverMinShares
        resetPrank(users.alice);
        vm.expectRevert(MultiVault.MultiVault_DepositTooSmallToCoverMinShares.selector);
        protocol.multiVault.deposit{ value: minShare }(users.alice, atomId, nonDefaultCurve, 0);
    }

    function test_deposit_AtomNonDefaultNewVault_SubtractsMinShareAndSucceeds() public {
        bytes32 atomId = createSimpleAtom("atom-minshare-succeeds", ATOM_COST[0], users.alice);

        (, uint256 defaultCurveId) = protocol.multiVault.bondingCurveConfig();
        uint256 nonDefaultCurve = defaultCurveId == 1 ? 2 : 1;

        uint256 minShare = protocol.multiVault.getGeneralConfig().minShare;
        uint256 amount = minShare + 2 ether;

        // Should succeed and mint some shares
        uint256 shares = makeDeposit(users.alice, users.alice, atomId, nonDefaultCurve, amount, 0);
        assertGt(shares, 0, "Expected some shares after subtracting minShare base");
    }

    function test_deposit_RevertWhen_TripleMinShareTooSmall_OnNonDefaultNewVault() public {
        // Create a real triple (default curve initialized for both triple & counter)
        (bytes32 tripleId,) = createTripleWithAtoms(
            "s-ms-too-small", "p-ms-too-small", "o-ms-too-small", ATOM_COST[0], TRIPLE_COST[0], users.alice
        );

        (, uint256 defaultCurveId) = protocol.multiVault.bondingCurveConfig();
        uint256 nonDefaultCurve = defaultCurveId == 1 ? 2 : 1;

        // For triple (or counter), minShareCost = 2 * minShare
        uint256 minShare2x = protocol.multiVault.getGeneralConfig().minShare * 2;

        resetPrank(users.admin);
        // Set minDeposit to very small value to isolate the test case
        protocol.multiVault.setGeneralConfig(_getGeneralConfigWithVerySmallMinDeposit());

        resetPrank(users.alice);
        vm.expectRevert(MultiVault.MultiVault_DepositTooSmallToCoverMinShares.selector);
        protocol.multiVault.deposit{ value: minShare2x }(users.alice, tripleId, nonDefaultCurve, 0);
    }

    function test_deposit_TripleNonDefaultNewVault_Subtracts2xMinShareAndSucceeds() public {
        (bytes32 tripleId,) =
            createTripleWithAtoms("s-ms-ok", "p-ms-ok", "o-ms-ok", ATOM_COST[0], TRIPLE_COST[0], users.bob);

        (, uint256 defaultCurveId) = protocol.multiVault.bondingCurveConfig();
        uint256 nonDefaultCurve = defaultCurveId == 1 ? 2 : 1;

        uint256 minShare2x = protocol.multiVault.getGeneralConfig().minShare * 2;
        uint256 amount = minShare2x + 3 ether;

        uint256 shares = makeDeposit(users.bob, users.bob, tripleId, nonDefaultCurve, amount, 0);
        assertGt(shares, 0, "Expected shares after subtracting 2*minShare base");
    }

    function test_deposit_RevertWhen_AssetsBelowMinDeposit() public {
        bytes32 atomId = createSimpleAtom("min-deposit-guard", ATOM_COST[0], users.alice);

        resetPrank(users.alice);
        vm.expectRevert(MultiVault.MultiVault_DepositBelowMinimumDeposit.selector);
        protocol.multiVault.deposit{ value: 0 }(users.alice, atomId, CURVE_ID, 0);
    }

    /*//////////////////////////////////////////////////////////////
                 INTERNAL HELPER FUNCTIONS
    //////////////////////////////////////////////////////////////*/

    function _getGeneralConfigWithVerySmallMinDeposit() internal view returns (GeneralConfig memory) {
        GeneralConfig memory gc = _getDefaultGeneralConfig();
        gc.minDeposit = 1; // Set to very small value for testing
        gc.trustBonding = protocol.multiVault.getGeneralConfig().trustBonding; // Preserve existing TrustBonding setting
        return gc;
    }
}

contract DefaultCurveEntryFeeImpactTest is BaseTest {
    uint256 internal DEFAULT_CURVE_ID;
    uint256 internal NON_DEFAULT_CURVE_ID; // offset progressive = 2 in our setup

    function setUp() public override {
        super.setUp();

        (, uint256 defaultCurveId) = protocol.multiVault.bondingCurveConfig();
        DEFAULT_CURVE_ID = defaultCurveId; // expected 1 (linear)
        NON_DEFAULT_CURVE_ID = 2; // expected 2 (offset progressive)
    }

    /// Proves: first deposit on a brand-new non-default vault waives entry fee,
    /// so default curve does NOT accrue fee on that first deposit.
    function test_defaultCurve_NoFeeOnFirstNonDefaultDeposit() public {
        // Create atom with only atomCost -> default curve vault has only minShare assets&shares
        bytes32 atomId = createSimpleAtom("atom-fee-first", ATOM_COST[0], users.alice);

        // Snapshot default vault state
        (uint256 defAssetsBefore, uint256 defSharesBefore) = protocol.multiVault.getVault(atomId, DEFAULT_CURVE_ID);
        uint256 priceBefore = protocol.multiVault.currentSharePrice(atomId, DEFAULT_CURVE_ID);

        // 1st non-default deposit (isNew = true on curveId=2) -> entry fee waived
        uint256 firstAmt = 5 ether;
        makeDeposit(users.alice, users.alice, atomId, NON_DEFAULT_CURVE_ID, firstAmt, 0);

        // Default vault must be unchanged
        (uint256 defAssetsAfter, uint256 defSharesAfter) = protocol.multiVault.getVault(atomId, DEFAULT_CURVE_ID);
        uint256 priceAfter = protocol.multiVault.currentSharePrice(atomId, DEFAULT_CURVE_ID);

        assertEq(defSharesAfter, defSharesBefore, "default shares should not change on first non-default deposit");
        assertEq(defAssetsAfter, defAssetsBefore, "default assets should not change on first non-default deposit");
        assertEq(priceAfter, priceBefore, "default price unchanged on first non-default deposit");
    }

    /// Proves: subsequent non-default deposits *do* drip entry fee into default curve,
    /// increasing default assets (not shares), raising price and reducing shares/asset on default curve.
    function test_defaultCurve_FeeDripFromSubsequentNonDefaultDeposits() public {
        vm.stopPrank();
        // Switch the fee threshold to 0 to ensure all fees drip immediately -this proves that the share price grows
        // much more than expected (not an issue from the technical standpoint, but may lead to bad UX in practice)
        _setFeeThreshold(0);

        bytes32 atomId = createSimpleAtom("atom-fee-next", ATOM_COST[0], users.alice);

        // Initialize the non-default vault with a first deposit (no entry fee)
        makeDeposit(users.alice, users.alice, atomId, NON_DEFAULT_CURVE_ID, 3 ether, 0);

        // Baselines on the default curve
        (uint256 defAssets0, uint256 defShares0) = protocol.multiVault.getVault(atomId, DEFAULT_CURVE_ID);
        uint256 previewFixedAssets = 10 ether;
        (uint256 sharesBefore,) = protocol.multiVault.previewDeposit(atomId, DEFAULT_CURVE_ID, previewFixedAssets);

        // 2nd non-default deposit (now isNew=false) -> entry fee applies and drips to default
        uint256 secondAmt = 20 ether;
        makeDeposit(users.alice, users.alice, atomId, NON_DEFAULT_CURVE_ID, secondAmt, 0);

        (uint256 defAssets1, uint256 defShares1) = protocol.multiVault.getVault(atomId, DEFAULT_CURVE_ID);

        // expected fee drip = ceil(secondAmt * entryFeeBps / feeDenominator)
        (uint256 entryFeeBps,, uint256 protocolFeeBps, uint256 feeDen) = _readVaultFees(); // we’ll write helper below
            // to fetch fees

        uint256 expectedDrip = _mulDivUp(secondAmt, entryFeeBps, feeDen);

        assertEq(defShares1, defShares0, "default shares remain constant");
        assertEq(defAssets1, defAssets0 + expectedDrip, "default assets increased by entry fee drip");

        // price (or more robustly: shares minted for fixed assets) should reflect it
        (uint256 sharesAfter,) = protocol.multiVault.previewDeposit(atomId, DEFAULT_CURVE_ID, previewFixedAssets);
        assertLe(sharesAfter, sharesBefore, "default curve should mint <= shares for same assets after drip");
    }

    /// A simple staircase test: multiple non-default deposits add up linearly on the default
    /// curve’s assets, and previewed shares on default for a fixed asset amount is non-increasing.
    function test_defaultCurve_StaircaseIncreasingDeposits() public {
        vm.stopPrank();
        // Switch the fee threshold to 0 to ensure all fees drip immediately -this proves that the share price grows
        // much more than expected (not an issue from the technical standpoint, but may lead to bad UX in practice)
        _setFeeThreshold(0);

        bytes32 atomId = createSimpleAtom("atom-stair", ATOM_COST[0], users.alice);

        // prime non-default
        makeDeposit(users.alice, users.alice, atomId, NON_DEFAULT_CURVE_ID, 2 ether, 0);

        (uint256 entryFeeBps,,, uint256 feeDen) = _readVaultFees();

        // baseline on default
        (uint256 defAssetsBase, uint256 defSharesBase) = protocol.multiVault.getVault(atomId, DEFAULT_CURVE_ID);
        (uint256 sharesPrev,) = protocol.multiVault.previewDeposit(atomId, DEFAULT_CURVE_ID, 1 ether);

        // deposit ladder on non-default
        uint256[4] memory ladder = [uint256(1 ether), 2 ether, 3 ether, 4 ether];

        uint256 expectedAdded = 0;
        for (uint256 i = 0; i < ladder.length; i++) {
            makeDeposit(users.alice, users.alice, atomId, NON_DEFAULT_CURVE_ID, ladder[i], 0);
            expectedAdded += _mulDivUp(ladder[i], entryFeeBps, feeDen);

            (uint256 defA, uint256 defS) = protocol.multiVault.getVault(atomId, DEFAULT_CURVE_ID);
            assertEq(defS, defSharesBase, "default shares stays constant throughout");
            assertEq(defA, defAssetsBase + expectedAdded, "default assets must equal base + sum(entry fees)");

            (uint256 sharesNow,) = protocol.multiVault.previewDeposit(atomId, DEFAULT_CURVE_ID, 1 ether);
            assertLe(sharesNow, sharesPrev, "shares minted on default for same assets should be non-increasing");
            sharesPrev = sharesNow;
        }
    }

    /// For a sequence of non-default deposits:
    ///  - default curve’s totalAssets must equal minShare + sum(ceil(entryFee * amount)) excluding the first deposit
    ///  - previewed shares on the default curve for a fixed assets amount must be non-increasing
    function testFuzz_DefaultCurve_AccruesEntryFeeAndReducesSharesPerAsset(uint96[10] memory raw) public {
        vm.stopPrank();
        // Switch the fee threshold to 0 to ensure all fees drip immediately -this proves that the share price grows
        // much more than expected (not an issue from the technical standpoint, but may lead to bad UX in practice)
        _setFeeThreshold(0);

        bytes32 atomId = createSimpleAtom("atom-fuzz", ATOM_COST[0], users.alice);

        // prime non-default (no entry fee dripped)
        uint256 firstAmt = _sanitize(raw[0]);
        makeDeposit(users.alice, users.alice, atomId, NON_DEFAULT_CURVE_ID, firstAmt, 0);

        // snapshot default base
        (uint256 defAssetsBase, uint256 defSharesBase) = protocol.multiVault.getVault(atomId, DEFAULT_CURVE_ID);

        uint256 feeDen = protocol.multiVault.getGeneralConfig().feeDenominator;
        (uint256 entryFeeBps,,) = protocol.multiVault.vaultFees();

        uint256 expectedAdded; // sum of subsequent fee drips
        uint256 previewAmt = 3 ether;
        (uint256 prevShares,) = protocol.multiVault.previewDeposit(atomId, DEFAULT_CURVE_ID, previewAmt);

        for (uint256 i = 1; i < raw.length; i++) {
            uint256 amt = _sanitize(raw[i]);
            makeDeposit(users.alice, users.alice, atomId, NON_DEFAULT_CURVE_ID, amt, 0);
            expectedAdded += _mulDivUp(amt, entryFeeBps, feeDen);

            (uint256 defA, uint256 defS) = protocol.multiVault.getVault(atomId, DEFAULT_CURVE_ID);
            assertEq(defS, defSharesBase, "default shares immutable across non-default deposits");
            assertEq(defA, defAssetsBase + expectedAdded, "default assets == base + sum(drips)");

            (uint256 nowShares,) = protocol.multiVault.previewDeposit(atomId, DEFAULT_CURVE_ID, previewAmt);
            assertLe(nowShares, prevShares, "shares minted for same assets must be non-increasing");
            prevShares = nowShares;
        }
    }

    /* --------------------------- helpers --------------------------- */

    function _sanitize(uint96 x) internal view returns (uint256) {
        // keep deposits in a safe and meaningful band:
        //  >= minDeposit + minShare (to avoid min-share check on non-default new vault)
        //  and cap to avoid curve max-asset surprises in extreme fuzz
        uint256 min =
            protocol.multiVault.getGeneralConfig().minDeposit + protocol.multiVault.getGeneralConfig().minShare;
        uint256 capped = uint256(x) % (50 ether);
        if (capped < min) capped = min;
        return capped;
    }

    function _mulDivUp(uint256 a, uint256 b, uint256 d) internal pure returns (uint256) {
        return (a == 0 || b == 0) ? 0 : ((a * b) + (d - 1)) / d;
    }

    function _readVaultFees() internal view returns (uint256 entry, uint256 exit, uint256 protocolBps, uint256 den) {
        entry = protocol.multiVault.getVaultFees().entryFee; // 100
        exit = protocol.multiVault.getVaultFees().exitFee; // 100
        protocolBps = protocol.multiVault.getVaultFees().protocolFee; // 100
        den = protocol.multiVault.getGeneralConfig().feeDenominator; // 10_000
    }

    function _gc() internal view returns (GeneralConfig memory gc) {
        (
            address admin,
            address protocolMultisig,
            uint256 feeDenominator,
            address trustBonding,
            uint256 minDeposit,
            uint256 minShare,
            uint256 atomDataMaxLength,
            uint256 feeThreshold
        ) = protocol.multiVault.generalConfig();
        gc = GeneralConfig({
            admin: admin,
            protocolMultisig: protocolMultisig,
            feeDenominator: feeDenominator,
            trustBonding: trustBonding,
            minDeposit: minDeposit,
            minShare: minShare,
            atomDataMaxLength: atomDataMaxLength,
            feeThreshold: feeThreshold
        });
    }

    function _vf() internal view returns (VaultFees memory vf) {
        (uint256 entryFee, uint256 exitFee, uint256 protocolFee) = protocol.multiVault.vaultFees();
        vf = VaultFees({ entryFee: entryFee, exitFee: exitFee, protocolFee: protocolFee });
    }

    function _setFeeThreshold(uint256 newThreshold) internal {
        GeneralConfig memory gc = _gc();
        gc.feeThreshold = newThreshold;
        vm.prank(gc.admin);
        protocol.multiVault.setGeneralConfig(gc);
    }
}<|MERGE_RESOLUTION|>--- conflicted
+++ resolved
@@ -7,13 +7,9 @@
 import { BaseTest } from "tests/BaseTest.t.sol";
 import { MultiVault } from "src/protocol/MultiVault.sol";
 import { MultiVaultCore } from "src/protocol/MultiVaultCore.sol";
-<<<<<<< HEAD
 import { IMultiVault } from "src/interfaces/IMultiVault.sol";
 import { GeneralConfig, BondingCurveConfig, VaultFees } from "src/interfaces/IMultiVaultCore.sol";
-=======
-import { IMultiVault, ApprovalTypes } from "src/interfaces/IMultiVault.sol";
-import { GeneralConfig, BondingCurveConfig } from "src/interfaces/IMultiVaultCore.sol";
->>>>>>> 28d9629d
+
 
 contract DepositTest is BaseTest {
     uint256 internal CURVE_ID; // Default linear curve ID
