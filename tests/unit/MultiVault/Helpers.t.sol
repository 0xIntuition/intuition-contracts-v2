// SPDX-License-Identifier: BUSL-1.1
pragma solidity ^0.8.29;

import { BaseTest } from "tests/BaseTest.t.sol";
import { IPermit2 } from "src/interfaces/IPermit2.sol";
import { WalletConfig } from "src/interfaces/IMultiVaultCore.sol";

contract MultiVaultHelpersTest is BaseTest {
    /*////////////////////////////////////////////////////////////////////
                                INTERNAL HELPERS
    ////////////////////////////////////////////////////////////////////*/

    function _ceilMulDiv(uint256 a, uint256 b, uint256 denom) internal pure returns (uint256) {
        // ceil(a*b/denom)
        if (a == 0 || b == 0) return 0;
        unchecked {
            uint256 prod = a * b;
            return (prod + denom - 1) / denom;
        }
    }

    /*////////////////////////////////////////////////////////////////////
                            Fee Helpers: unit & fuzz
    ////////////////////////////////////////////////////////////////////*/

    function test_protocolFeeAmount_ZeroAndNonZero() public view {
        (,, uint256 protocolFeeBps) = protocol.multiVault.vaultFees();
        uint256 denom = FEE_DENOMINATOR;

        // zero
        assertEq(protocol.multiVault.protocolFeeAmount(0), 0);

        // non-even divisor to exercise rounding up (e.g., 101 * 100 / 10000 => ceil = 2)
        uint256 assets = 101;
        uint256 expected = _ceilMulDiv(assets, protocolFeeBps, denom);
        assertEq(protocol.multiVault.protocolFeeAmount(assets), expected);
    }

    function test_entryFeeAmount_ZeroAndNonZero() public view {
        (uint256 entryFeeBps,,) = protocol.multiVault.vaultFees();
        uint256 denom = FEE_DENOMINATOR;

        assertEq(protocol.multiVault.entryFeeAmount(0), 0);

        uint256 assets = 123_456_789; // arbitrary, non-multiple of denom
        uint256 expected = _ceilMulDiv(assets, entryFeeBps, denom);
        assertEq(protocol.multiVault.entryFeeAmount(assets), expected);
    }

    function test_exitFeeAmount_ZeroAndNonZero() public view {
        (, uint256 exitFeeBps,) = protocol.multiVault.vaultFees();
        uint256 denom = FEE_DENOMINATOR;

        assertEq(protocol.multiVault.exitFeeAmount(0), 0);

        uint256 assets = 7_777_777;
        uint256 expected = _ceilMulDiv(assets, exitFeeBps, denom);
        assertEq(protocol.multiVault.exitFeeAmount(assets), expected);
    }

    function test_atomDepositFractionAmount_ZeroAndNonZero() public view {
        (,, uint256 atomFracBps) = protocol.multiVault.tripleConfig();
        uint256 denom = FEE_DENOMINATOR;

        assertEq(protocol.multiVault.atomDepositFractionAmount(0), 0);

        uint256 assets = 999_999_999_999;
        uint256 expected = _ceilMulDiv(assets, atomFracBps, denom);
        assertEq(protocol.multiVault.atomDepositFractionAmount(assets), expected);
    }

    function testFuzz_feeHelpers(uint256 assets) public view {
        // bound assets to something big but not to overflow in our helper (mul fits in 256 anyway)
        assets = bound(assets, 0, type(uint128).max);

        (uint256 entryBps, uint256 exitBps, uint256 protBps) = protocol.multiVault.vaultFees();
        (,, uint256 atomFracBps) = protocol.multiVault.tripleConfig();

        uint256 denom = FEE_DENOMINATOR;

        assertEq(protocol.multiVault.protocolFeeAmount(assets), _ceilMulDiv(assets, protBps, denom));
        assertEq(protocol.multiVault.entryFeeAmount(assets), _ceilMulDiv(assets, entryBps, denom));
        assertEq(protocol.multiVault.exitFeeAmount(assets), _ceilMulDiv(assets, exitBps, denom));
        assertEq(protocol.multiVault.atomDepositFractionAmount(assets), _ceilMulDiv(assets, atomFracBps, denom));
    }

    /*////////////////////////////////////////////////////////////////////
                              getAtomWarden
    ////////////////////////////////////////////////////////////////////*/

    function test_getAtomWarden_DefaultAndAfterUpdate() public {
<<<<<<< HEAD
=======
        // expect default atom warden address
        assertEq(protocol.multiVault.getAtomWarden(), ATOM_WARDEN);

>>>>>>> f10ce517
        // update via admin and verify
        resetPrank({ msgSender: users.admin });
        (, address entryPoint,, address beacon, address factory) = protocol.multiVault.walletConfig();
        protocol.multiVault.setWalletConfig(
            // set only the fields we change/keep; keep factory same as in deployment
            WalletConfig({
                permit2: IPermit2(address(0)),
                entryPoint: entryPoint,
                atomWarden: address(0xAbCd),
                atomWalletBeacon: beacon,
                atomWalletFactory: factory
            })
        );

        assertEq(protocol.multiVault.getAtomWarden(), address(0xAbCd));
    }

    /*////////////////////////////////////////////////////////////////////
                               currentEpoch
    ////////////////////////////////////////////////////////////////////*/

    function test_currentEpoch_matchesTrustBonding_andWarps() public {
        uint256 mvEpoch = protocol.multiVault.currentEpoch();
        uint256 tbEpoch = protocol.trustBonding.currentEpoch();
        assertEq(mvEpoch, tbEpoch);

        // warp past one epoch and verify both reflect the change
        uint256 epochLen = protocol.trustBonding.epochLength();
        vm.warp(block.timestamp + epochLen + 1);

        uint256 mvEpoch2 = protocol.multiVault.currentEpoch();
        uint256 tbEpoch2 = protocol.trustBonding.currentEpoch();
        assertEq(mvEpoch2, tbEpoch2);
        assertGt(mvEpoch2, mvEpoch);
    }

    /*////////////////////////////////////////////////////////////////////
                              currentSharePrice
    ////////////////////////////////////////////////////////////////////*/

    function test_currentSharePrice_equalsConvertToAssets1Share() public {
        // create a real atom so the vault exists with non-zero totals
        bytes32 atomId = createSimpleAtom("price-atom", getAtomCreationCost(), users.admin);
        uint256 curveId = getDefaultCurveId();

        uint256 oneShareAssets = protocol.multiVault.convertToAssets(atomId, curveId, protocol.multiVault.ONE_SHARE());
        uint256 reported = protocol.multiVault.currentSharePrice(atomId, curveId);

        assertEq(reported, oneShareAssets);
    }

    /*////////////////////////////////////////////////////////////////////
                         previewAtomCreate / previewTripleCreate
    ////////////////////////////////////////////////////////////////////*/

    function test_previewAtomCreate_calculatesFeesAndShares() public {
        // Use a pre-atom id (not created) to keep vault state at zero during preview
        bytes memory data = abi.encodePacked("pre-atom");
        bytes32 preAtomId = calculateAtomId(data);
        uint256 curveId = getDefaultCurveId();

        uint256 atomCost = getAtomCreationCost();
        uint256 assets = atomCost + 5 ether;

        (uint256 shares, uint256 assetsAfterFixed, uint256 assetsAfterFees) =
            protocol.multiVault.previewAtomCreate(preAtomId, curveId, assets);

        // sanity: assetsAfterFixed = assets - atomCost
        assertEq(assetsAfterFixed, assets - atomCost);

        // shares should equal convertToShares(termId, curveId, assetsAfterFees) on empty vault
        uint256 sharesFromView = protocol.multiVault.convertToShares(preAtomId, curveId, assetsAfterFees);
        assertEq(shares, sharesFromView);
    }

    function test_previewTripleCreate_calculatesFeesAndShares() public {
        // Compute an id that isn't created yet: hash of three atoms (we don't need real atoms for preview)
        bytes32 preTripleId = keccak256(abi.encodePacked("s", "p", "o", "triple"));
        uint256 curveId = getDefaultCurveId();

        uint256 tripleCost = protocol.multiVault.getTripleCost();
        uint256 assets = tripleCost + 7 ether;

        (uint256 shares, uint256 assetsAfterFixed, uint256 assetsAfterFees) =
            protocol.multiVault.previewTripleCreate(preTripleId, curveId, assets);

        assertEq(assetsAfterFixed, assets - tripleCost);

        uint256 sharesFromView = protocol.multiVault.convertToShares(preTripleId, curveId, assetsAfterFees);
        assertEq(shares, sharesFromView);
    }

    /*////////////////////////////////////////////////////////////////////
                                previewDeposit
    ////////////////////////////////////////////////////////////////////*/

    function test_previewDeposit_atom_defaultCurve_existingVault() public {
        // create an atom on default curve (vault is initialized)
        bytes32 atomId = createSimpleAtom("pd-atom", getAtomCreationCost(), users.alice);
        uint256 curveId = getDefaultCurveId();

        uint256 gross = 3 ether;
        (uint256 shares, uint256 netAssets) = protocol.multiVault.previewDeposit(atomId, curveId, gross);

        // internal consistency: shares should be convertToShares(termId, curveId, netAssets)
        uint256 shares2 = protocol.multiVault.convertToShares(atomId, curveId, netAssets);
        assertEq(shares, shares2);
        assertGt(shares, 0);
        assertGt(netAssets, 0);
    }

    function test_previewDeposit_atom_nonDefaultCurve_newVault_subtractsMinShare() public {
        // create an atom (only default curve is initialized)
        bytes32 atomId = createSimpleAtom("pd-atom2", getAtomCreationCost(), users.bob);
        (, uint256 defaultCurveId) = protocol.multiVault.bondingCurveConfig();
        uint256 nonDefaultCurve = defaultCurveId == 1 ? 2 : 1; // we have 1 and 2 registered in BaseTest

        uint256 minShareCost = protocol.multiVault.getGeneralConfig().minShare;
        uint256 gross = minShareCost + 2 ether;

        (, uint256 netAssets) = protocol.multiVault.previewDeposit(atomId, nonDefaultCurve, gross);

        // Protocol fee + (entry fee waived for new) + atom wallet fee are taken from base = gross - minShare
        // We cannot reconstruct exact net here without fees, but we can assert base decreased by at least minShare:
        assertLt(netAssets, gross); // some fees are taken
        assertGe(gross - netAssets, minShareCost); // at least minShare difference + fees
    }

    function test_previewDeposit_triple_nonDefaultCurve_newVault_subtracts2xMinShare() public {
        // create triple properly so it exists (default curve initialized)
        (bytes32 tripleId,) = createTripleWithAtoms(
            "s", "p", "o", getAtomCreationCost(), protocol.multiVault.getTripleCost(), users.admin
        );
        (, uint256 defaultCurveId) = protocol.multiVault.bondingCurveConfig();
        uint256 nonDefaultCurve = defaultCurveId == 1 ? 2 : 1;

        uint256 minShare = protocol.multiVault.getGeneralConfig().minShare;
        uint256 gross = (minShare * 2) + 3 ether;

        (, uint256 netAssets) = protocol.multiVault.previewDeposit(tripleId, nonDefaultCurve, gross);

        assertLt(netAssets, gross);
        assertGe(gross - netAssets, minShare * 2); // at least 2*minShare difference + fees
    }

    /*////////////////////////////////////////////////////////////////////
                               previewRedeem
    ////////////////////////////////////////////////////////////////////*/

    function test_previewRedeem_atom_returnsNetAssetsAndSharesEcho() public {
        // create and then deposit to get some extra shares
        bytes32 atomId = createSimpleAtom("pr-atom", getAtomCreationCost(), users.alice);
        uint256 curveId = getDefaultCurveId();

        // deposit a bit so redeeming is meaningful
        uint256 amount = 2 ether;
        uint256 minShares = 0;
        makeDeposit(users.alice, users.alice, atomId, curveId, amount, minShares);

        // take a small slice of user's shares
        uint256 userBal = protocol.multiVault.getShares(users.alice, atomId, curveId);
        uint256 sharesToRedeem = userBal / 4;

        (uint256 netAssets, uint256 sharesEcho) = protocol.multiVault.previewRedeem(atomId, curveId, sharesToRedeem);

        assertEq(sharesEcho, sharesToRedeem);
        assertGt(netAssets, 0);
    }

    function test_previewRedeem_triple_returnsNetAssetsAndSharesEcho() public {
        (bytes32 tripleId,) = createTripleWithAtoms(
            "s2", "p2", "o2", getAtomCreationCost(), protocol.multiVault.getTripleCost(), users.bob
        );
        uint256 curveId = getDefaultCurveId();

        // extra deposit into triple
        makeDeposit(users.bob, users.bob, tripleId, curveId, 2 ether, 0);

        uint256 userBal = protocol.multiVault.getShares(users.bob, tripleId, curveId);
        uint256 sharesToRedeem = userBal / 3;

        (uint256 netAssets, uint256 sharesEcho) = protocol.multiVault.previewRedeem(tripleId, curveId, sharesToRedeem);

        assertEq(sharesEcho, sharesToRedeem);
        assertGt(netAssets, 0);
    }

    /*////////////////////////////////////////////////////////////////////
                         convertToShares / convertToAssets
    ////////////////////////////////////////////////////////////////////*/

    function test_convertToSharesAndBack_basicConsistency_atom() public {
        bytes32 atomId = createSimpleAtom("c2s-atom", getAtomCreationCost(), users.charlie);
        uint256 curveId = getDefaultCurveId();

        // use a small assets amount to avoid large state shifts in implicit reasoning
        uint256 assets = 1 ether;
        uint256 shares = protocol.multiVault.convertToShares(atomId, curveId, assets);
        // Converting back at current state should be close; we assert monotonic: non-zero roundtrip
        uint256 assetsBack = protocol.multiVault.convertToAssets(atomId, curveId, shares);

        assertGt(shares, 0);
        assertGt(assetsBack, 0);
    }

    function test_convertToSharesAndBack_basicConsistency_triple() public {
        (bytes32 tripleId,) = createTripleWithAtoms(
            "sx", "px", "ox", getAtomCreationCost(), protocol.multiVault.getTripleCost(), users.admin
        );
        uint256 curveId = getDefaultCurveId();

        uint256 assets = 1 ether;
        uint256 shares = protocol.multiVault.convertToShares(tripleId, curveId, assets);
        uint256 assetsBack = protocol.multiVault.convertToAssets(tripleId, curveId, shares);

        assertGt(shares, 0);
        assertGt(assetsBack, 0);
    }

    /*////////////////////////////////////////////////////////////////////
                                  maxRedeem
    ////////////////////////////////////////////////////////////////////*/

    function test_maxRedeem_matchesUserBalance() public {
        bytes32 atomId = createSimpleAtom("mr-atom", getAtomCreationCost(), users.alice);
        uint256 curveId = getDefaultCurveId();

        // extra deposit to alice
        uint256 minted = makeDeposit(users.alice, users.alice, atomId, curveId, 2 ether, 0);

        uint256 bal = protocol.multiVault.getShares(users.alice, atomId, curveId);
        uint256 mr = protocol.multiVault.maxRedeem(users.alice, atomId, curveId);

        assertEq(bal, mr);
        assertGe(bal, minted); // minted might be less than total (includes initial create)
    }
}<|MERGE_RESOLUTION|>--- conflicted
+++ resolved
@@ -89,12 +89,9 @@
     ////////////////////////////////////////////////////////////////////*/
 
     function test_getAtomWarden_DefaultAndAfterUpdate() public {
-<<<<<<< HEAD
-=======
         // expect default atom warden address
         assertEq(protocol.multiVault.getAtomWarden(), ATOM_WARDEN);
 
->>>>>>> f10ce517
         // update via admin and verify
         resetPrank({ msgSender: users.admin });
         (, address entryPoint,, address beacon, address factory) = protocol.multiVault.walletConfig();
