--- conflicted
+++ resolved
@@ -172,14 +172,10 @@
 
     function test_previewTripleCreate_calculatesFeesAndShares() public {
         // Compute an id that isn't created yet: hash of three atoms (we don't need real atoms for preview)
-<<<<<<< HEAD
-        bytes32 preTripleId = keccak256(abi.encodePacked(protocol.multiVault.TRIPLE_SALT(), "s", "p", "o"));
-=======
         bytes32 subjectId = protocol.multiVault.calculateAtomId(abi.encodePacked("s"));
         bytes32 predicateId = protocol.multiVault.calculateAtomId(abi.encodePacked("p"));
         bytes32 objectId = protocol.multiVault.calculateAtomId(abi.encodePacked("o"));
         bytes32 preTripleId = protocol.multiVault.calculateTripleId(subjectId, predicateId, objectId);
->>>>>>> 77d61aca
         uint256 curveId = getDefaultCurveId();
 
         uint256 tripleCost = protocol.multiVault.getTripleCost();
