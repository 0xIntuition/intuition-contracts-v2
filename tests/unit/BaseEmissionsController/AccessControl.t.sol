// SPDX-License-Identifier: BUSL-1.1
pragma solidity 0.8.29;

import { console, Vm } from "forge-std/src/Test.sol";
import { IAccessControl } from "@openzeppelin/contracts/access/IAccessControl.sol";
import { BaseTest } from "tests/BaseTest.t.sol";
import { IBaseEmissionsController } from "src/interfaces/IBaseEmissionsController.sol";
import { BaseEmissionsController } from "src/protocol/emissions/BaseEmissionsController.sol";
import { CoreEmissionsControllerInit } from "src/interfaces/ICoreEmissionsController.sol";
import { MetaERC20Dispatcher } from "src/protocol/emissions/MetaERC20Dispatcher.sol";
import { MetaERC20DispatchInit, FinalityState } from "src/interfaces/IMetaLayer.sol";
import { TransparentUpgradeableProxy } from "@openzeppelin/contracts/proxy/transparent/TransparentUpgradeableProxy.sol";

/// @dev forge test --match-path 'tests/unit/BaseEmissionsController/AccessControl.t.sol'
contract AccessControlTest is BaseTest {
    /* =================================================== */
    /*                     VARIABLES                       */
    /* =================================================== */

    BaseEmissionsController internal baseEmissionsController;

    // Initializer structs
    MetaERC20DispatchInit public metaERC20DispatchInit;
    CoreEmissionsControllerInit public coreEmissionsInit;

    // Test constants
    uint256 internal constant TEST_START_TIMESTAMP = 1_640_995_200; // Jan 1, 2022
    uint256 internal constant TEST_EPOCH_LENGTH = 14 days;
    uint256 internal constant TEST_EMISSIONS_PER_EPOCH = 1_000_000 * 1e18;
    uint256 internal constant TEST_REDUCTION_CLIFF = 26;
    uint256 internal constant TEST_REDUCTION_BASIS_POINTS = 1000; // 10%
    uint32 internal constant TEST_RECIPIENT_DOMAIN = 1;
    uint256 internal constant TEST_GAS_LIMIT = 125_000;

    /// @notice Test addresses
    address public unauthorizedUser = address(0x999);
    address public satelliteController = address(0x888);

    /// @notice Role constants for testing
    bytes32 public constant DEFAULT_ADMIN_ROLE = 0x00;

    /// @notice Events to test
    event TrustTokenUpdated(address indexed newTrustToken);
    event SatelliteEmissionsControllerUpdated(address indexed newSatelliteEmissionsController);
    event MessageGasCostUpdated(uint256 newMessageGasCost);
    event FinalityStateUpdated(FinalityState newFinalityState);
    event RecipientDomainUpdated(uint32 newRecipientDomain);
    event MetaERC20SpokeOrHubUpdated(address newMetaERC20SpokeOrHub);

    /* =================================================== */
    /*                       SETUP                         */
    /* =================================================== */

    function setUp() public override {
        super.setUp();
        vm.deal(unauthorizedUser, 1 ether);

        metaERC20DispatchInit = MetaERC20DispatchInit({
            hubOrSpoke: address(0x123), // Mock meta spoke
            recipientDomain: TEST_RECIPIENT_DOMAIN,
            gasLimit: TEST_GAS_LIMIT,
            finalityState: FinalityState.INSTANT
        });

        coreEmissionsInit = CoreEmissionsControllerInit({
            startTimestamp: TEST_START_TIMESTAMP,
            emissionsLength: TEST_EPOCH_LENGTH,
            emissionsPerEpoch: TEST_EMISSIONS_PER_EPOCH,
            emissionsReductionCliff: TEST_REDUCTION_CLIFF,
            emissionsReductionBasisPoints: TEST_REDUCTION_BASIS_POINTS
        });

<<<<<<< HEAD
        baseEmissionsController.initialize(
            users.admin, users.controller, address(protocol.trust), metaERC20DispatchInit, coreEmissionsInit
=======
        // Deploy and initialize BaseEmissionsController
        BaseEmissionsController baseEmissionsControllerInstance = _deployBaseEmissionsController();

        baseEmissionsControllerInstance.initialize(
            users.admin,
            users.controller,
            address(protocol.trust),
            satelliteController,
            metaERC20DispatchInit,
            coreEmissionsInit
>>>>>>> 2f160bbc
        );

        baseEmissionsController = baseEmissionsControllerInstance;
    }

    function _deployBaseEmissionsController() internal returns (BaseEmissionsController) {
        // Deploy BaseEmissionsController implementation
        BaseEmissionsController baseEmissionsControllerImpl = new BaseEmissionsController();

        // Deploy proxy
        TransparentUpgradeableProxy baseEmissionsControllerProxy =
            new TransparentUpgradeableProxy(address(baseEmissionsControllerImpl), users.admin, "");

        baseEmissionsController = BaseEmissionsController(address(baseEmissionsControllerProxy));

        vm.label(address(baseEmissionsController), "BaseEmissionsController");

        return baseEmissionsController;
    }

    /*//////////////////////////////////////////////////////////////
                    INITIALIZATION TESTS
    //////////////////////////////////////////////////////////////*/

    function test_initialize_shouldRevertIfAdminIsZero() external {
        BaseEmissionsController baseEmissionsControllerInstance = _deployBaseEmissionsController();

        vm.expectRevert(
            abi.encodeWithSelector(IBaseEmissionsController.BaseEmissionsController_InvalidAddress.selector)
        );

        baseEmissionsControllerInstance.initialize(
            address(0),
            users.controller,
            address(protocol.trust),
            satelliteController,
            metaERC20DispatchInit,
            coreEmissionsInit
        );
    }

    function test_initialize_shouldRevertIfControllerIsZero() external {
        BaseEmissionsController baseEmissionsControllerInstance = _deployBaseEmissionsController();

        vm.expectRevert(
            abi.encodeWithSelector(IBaseEmissionsController.BaseEmissionsController_InvalidAddress.selector)
        );

        baseEmissionsControllerInstance.initialize(
            users.admin,
            address(0),
            address(protocol.trust),
            satelliteController,
            metaERC20DispatchInit,
            coreEmissionsInit
        );
    }

    function test_initialize_shouldRevertIfTokenIsZero() external {
        BaseEmissionsController baseEmissionsControllerInstance = _deployBaseEmissionsController();

        vm.expectRevert(
            abi.encodeWithSelector(IBaseEmissionsController.BaseEmissionsController_InvalidAddress.selector)
        );

        baseEmissionsControllerInstance.initialize(
            users.admin, users.controller, address(0), satelliteController, metaERC20DispatchInit, coreEmissionsInit
        );
    }

    function test_initialize_shouldRevertIfSatelliteIsZero() external {
        BaseEmissionsController baseEmissionsControllerInstance = _deployBaseEmissionsController();

        vm.expectRevert(
            abi.encodeWithSelector(IBaseEmissionsController.BaseEmissionsController_InvalidAddress.selector)
        );

        baseEmissionsControllerInstance.initialize(
            users.admin, users.controller, address(protocol.trust), address(0), metaERC20DispatchInit, coreEmissionsInit
        );
    }

    /*//////////////////////////////////////////////////////////////
                    DEFAULT_ADMIN_ROLE TESTS (setTrustToken)
    //////////////////////////////////////////////////////////////*/

    function test_setTrustToken_shouldSucceedWithAdminRole() external {
        address newTrustToken = address(0x456);
        address originalTrustToken = baseEmissionsController.getTrustToken();

        vm.expectEmit(true, false, false, true);
        emit TrustTokenUpdated(newTrustToken);

        resetPrank(users.admin);
        baseEmissionsController.setTrustToken(newTrustToken);

        assertEq(baseEmissionsController.getTrustToken(), newTrustToken, "Trust token should be updated");
        assertNotEq(originalTrustToken, newTrustToken, "Should be different from original");
    }

    function test_setTrustToken_shouldRevertWithUnauthorizedUser() external {
        address newTrustToken = address(0x456);

        vm.expectRevert(
            abi.encodeWithSelector(
                IAccessControl.AccessControlUnauthorizedAccount.selector, unauthorizedUser, DEFAULT_ADMIN_ROLE
            )
        );

        resetPrank(unauthorizedUser);
        baseEmissionsController.setTrustToken(newTrustToken);
    }

    function test_setTrustToken_shouldRevertWithControllerRole() external {
        address newTrustToken = address(0x456);

        vm.expectRevert(
            abi.encodeWithSelector(
                IAccessControl.AccessControlUnauthorizedAccount.selector, users.controller, DEFAULT_ADMIN_ROLE
            )
        );

        resetPrank(users.controller);
        baseEmissionsController.setTrustToken(newTrustToken);
    }

    function test_setTrustToken_shouldRevertWithZeroAddress() external {
        address zeroAddress = address(0);

        vm.expectRevert(
            abi.encodeWithSelector(IBaseEmissionsController.BaseEmissionsController_InvalidAddress.selector)
        );

        resetPrank(users.admin);
        baseEmissionsController.setTrustToken(zeroAddress);
    }

    /*//////////////////////////////////////////////////////////////
                    DEFAULT_ADMIN_ROLE TESTS (setSatelliteEmissionsController)
    //////////////////////////////////////////////////////////////*/

    function test_setSatelliteEmissionsController_shouldSucceedWithAdminRole() external {
        address newSatellite = address(0x789);
        address originalSatellite = baseEmissionsController.getSatelliteEmissionsController();

        vm.expectEmit(true, false, false, true);
        emit SatelliteEmissionsControllerUpdated(newSatellite);

        resetPrank(users.admin);
        baseEmissionsController.setSatelliteEmissionsController(newSatellite);

        assertEq(baseEmissionsController.getSatelliteEmissionsController(), newSatellite, "Satellite should be updated");
        assertNotEq(originalSatellite, newSatellite, "Should be different from original");
    }

    function test_setSatelliteEmissionsController_shouldRevertWithUnauthorizedUser() external {
        address newSatellite = address(0x789);

        vm.expectRevert(
            abi.encodeWithSelector(
                IAccessControl.AccessControlUnauthorizedAccount.selector, unauthorizedUser, DEFAULT_ADMIN_ROLE
            )
        );

        resetPrank(unauthorizedUser);
        baseEmissionsController.setSatelliteEmissionsController(newSatellite);
    }

    function test_setSatelliteEmissionsController_shouldRevertWithControllerRole() external {
        address newSatellite = address(0x789);

        vm.expectRevert(
            abi.encodeWithSelector(
                IAccessControl.AccessControlUnauthorizedAccount.selector, users.controller, DEFAULT_ADMIN_ROLE
            )
        );

        resetPrank(users.controller);
        baseEmissionsController.setSatelliteEmissionsController(newSatellite);
    }

    function test_setSatelliteEmissionsController_shouldRevertWithZeroAddress() external {
        address zeroAddress = address(0);

        vm.expectRevert(
            abi.encodeWithSelector(IBaseEmissionsController.BaseEmissionsController_InvalidAddress.selector)
        );

        resetPrank(users.admin);
        baseEmissionsController.setSatelliteEmissionsController(zeroAddress);
    }

    /*//////////////////////////////////////////////////////////////
                    DEFAULT_ADMIN_ROLE TESTS (setMessageGasCost)
    //////////////////////////////////////////////////////////////*/

    function test_setMessageGasCost_shouldSucceedWithAdminRole() external {
        uint256 newGasCost = 50_000;
        uint256 originalGasCost = baseEmissionsController.getMessageGasCost();

        vm.expectEmit(true, false, false, true);
        emit MessageGasCostUpdated(newGasCost);

        resetPrank(users.admin);
        baseEmissionsController.setMessageGasCost(newGasCost);

        assertEq(baseEmissionsController.getMessageGasCost(), newGasCost, "Message gas cost should be updated");
        assertNotEq(originalGasCost, newGasCost, "Should be different from original");
    }

    function test_setMessageGasCost_shouldRevertWithUnauthorizedUser() external {
        uint256 newGasCost = 50_000;

        vm.expectRevert(
            abi.encodeWithSelector(
                IAccessControl.AccessControlUnauthorizedAccount.selector, unauthorizedUser, DEFAULT_ADMIN_ROLE
            )
        );

        resetPrank(unauthorizedUser);
        baseEmissionsController.setMessageGasCost(newGasCost);
    }

    function test_setMessageGasCost_shouldRevertWithControllerRole() external {
        uint256 newGasCost = 50_000;

        vm.expectRevert(
            abi.encodeWithSelector(
                IAccessControl.AccessControlUnauthorizedAccount.selector, users.controller, DEFAULT_ADMIN_ROLE
            )
        );

        resetPrank(users.controller);
        baseEmissionsController.setMessageGasCost(newGasCost);
    }

    function test_setMessageGasCost_shouldAllowZeroValue() external {
        uint256 zeroGasCost = 0;

        resetPrank(users.admin);
        baseEmissionsController.setMessageGasCost(zeroGasCost);

        assertEq(baseEmissionsController.getMessageGasCost(), zeroGasCost, "Message gas cost should accept zero value");
    }

    function test_setMessageGasCost_shouldAllowLargeValue() external {
        uint256 largeGasCost = type(uint256).max;

        resetPrank(users.admin);
        baseEmissionsController.setMessageGasCost(largeGasCost);

        assertEq(
            baseEmissionsController.getMessageGasCost(), largeGasCost, "Message gas cost should accept large values"
        );
    }

    /*//////////////////////////////////////////////////////////////
                DEFAULT_ADMIN_ROLE TESTS (setFinalityState)
    //////////////////////////////////////////////////////////////*/

    function test_setFinalityState_shouldSucceedWithAdminRole_INSTANT() external {
        FinalityState newState = FinalityState.INSTANT;

        vm.expectEmit(true, false, false, true);
        emit FinalityStateUpdated(newState);

        resetPrank(users.admin);
        baseEmissionsController.setFinalityState(newState);

        assertEq(
            uint8(baseEmissionsController.getFinalityState()),
            uint8(newState),
            "Finality state should be updated to INSTANT"
        );
    }

    function test_setFinalityState_shouldSucceedWithAdminRole_FINALIZED() external {
        FinalityState newState = FinalityState.FINALIZED;

        resetPrank(users.admin);
        baseEmissionsController.setFinalityState(newState);

        assertEq(
            uint8(baseEmissionsController.getFinalityState()),
            uint8(newState),
            "Finality state should be updated to FINALIZED"
        );
    }

    function test_setFinalityState_shouldSucceedWithAdminRole_ESPRESSO() external {
        FinalityState newState = FinalityState.ESPRESSO;

        resetPrank(users.admin);
        baseEmissionsController.setFinalityState(newState);

        assertEq(
            uint8(baseEmissionsController.getFinalityState()),
            uint8(newState),
            "Finality state should be updated to ESPRESSO"
        );
    }

    function test_setFinalityState_shouldRevertWithUnauthorizedUser() external {
        FinalityState newState = FinalityState.FINALIZED;

        vm.expectRevert(
            abi.encodeWithSelector(
                IAccessControl.AccessControlUnauthorizedAccount.selector, unauthorizedUser, DEFAULT_ADMIN_ROLE
            )
        );

        resetPrank(unauthorizedUser);
        baseEmissionsController.setFinalityState(newState);
    }

    function test_setFinalityState_shouldRevertWithControllerRole() external {
        FinalityState newState = FinalityState.FINALIZED;

        vm.expectRevert(
            abi.encodeWithSelector(
                IAccessControl.AccessControlUnauthorizedAccount.selector, users.controller, DEFAULT_ADMIN_ROLE
            )
        );

        resetPrank(users.controller);
        baseEmissionsController.setFinalityState(newState);
    }

    /*//////////////////////////////////////////////////////////////
            DEFAULT_ADMIN_ROLE TESTS (setMetaERC20SpokeOrHub)
    //////////////////////////////////////////////////////////////*/

    function test_setMetaERC20SpokeOrHub_shouldRevertOnInvalidAddress() external {
        address invalidAddress = address(0);

        resetPrank(users.admin);
        vm.expectRevert(abi.encodeWithSelector(MetaERC20Dispatcher.MetaERC20Dispatcher_InvalidAddress.selector));
        baseEmissionsController.setMetaERC20SpokeOrHub(invalidAddress);
    }

    function test_setMetaERC20SpokeOrHub_shouldSucceedWithAdminRole() external {
        address newSpokeOrHub = address(0x123456);
        address originalSpokeOrHub = baseEmissionsController.getMetaERC20SpokeOrHub();

        vm.expectEmit(true, false, false, true);
        emit MetaERC20SpokeOrHubUpdated(newSpokeOrHub);

        resetPrank(users.admin);
        baseEmissionsController.setMetaERC20SpokeOrHub(newSpokeOrHub);

        assertEq(
            baseEmissionsController.getMetaERC20SpokeOrHub(), newSpokeOrHub, "MetaERC20SpokeOrHub should be updated"
        );
        assertNotEq(originalSpokeOrHub, newSpokeOrHub, "Should be different from original");
    }

    function test_setMetaERC20SpokeOrHub_shouldRevertWithUnauthorizedUser() external {
        address newSpokeOrHub = address(0x123456);

        vm.expectRevert(
            abi.encodeWithSelector(
                IAccessControl.AccessControlUnauthorizedAccount.selector, unauthorizedUser, DEFAULT_ADMIN_ROLE
            )
        );

        resetPrank(unauthorizedUser);
        baseEmissionsController.setMetaERC20SpokeOrHub(newSpokeOrHub);
    }

    function test_setMetaERC20SpokeOrHub_shouldRevertWithControllerRole() external {
        address newSpokeOrHub = address(0x123456);

        vm.expectRevert(
            abi.encodeWithSelector(
                IAccessControl.AccessControlUnauthorizedAccount.selector, users.controller, DEFAULT_ADMIN_ROLE
            )
        );

        resetPrank(users.controller);
        baseEmissionsController.setMetaERC20SpokeOrHub(newSpokeOrHub);
    }

    /*//////////////////////////////////////////////////////////////
                DEFAULT_ADMIN_ROLE TESTS (setRecipientDomain)
    //////////////////////////////////////////////////////////////*/

    function test_setRecipientDomain_shouldSucceedWithAdminRole() external {
        uint32 newDomain = 12_345;
        uint32 originalDomain = baseEmissionsController.getRecipientDomain();

        vm.expectEmit(true, false, false, true);
        emit RecipientDomainUpdated(newDomain);

        resetPrank(users.admin);
        baseEmissionsController.setRecipientDomain(newDomain);

        assertEq(baseEmissionsController.getRecipientDomain(), newDomain, "Recipient domain should be updated");
        assertNotEq(originalDomain, newDomain, "Should be different from original");
    }

    function test_setRecipientDomain_shouldAllowZeroValue() external {
        uint32 zeroDomain = 0;

        resetPrank(users.admin);
        baseEmissionsController.setRecipientDomain(zeroDomain);

        assertEq(baseEmissionsController.getRecipientDomain(), zeroDomain, "Recipient domain should accept zero value");
    }

    function test_setRecipientDomain_shouldAllowMaxUint32() external {
        uint32 maxDomain = type(uint32).max;

        resetPrank(users.admin);
        baseEmissionsController.setRecipientDomain(maxDomain);

        assertEq(
            baseEmissionsController.getRecipientDomain(), maxDomain, "Recipient domain should accept max uint32 value"
        );
    }

    function test_setRecipientDomain_shouldRevertWithUnauthorizedUser() external {
        uint32 newDomain = 12_345;

        vm.expectRevert(
            abi.encodeWithSelector(
                IAccessControl.AccessControlUnauthorizedAccount.selector, unauthorizedUser, DEFAULT_ADMIN_ROLE
            )
        );

        resetPrank(unauthorizedUser);
        baseEmissionsController.setRecipientDomain(newDomain);
    }

    function test_setRecipientDomain_shouldRevertWithControllerRole() external {
        uint32 newDomain = 12_345;

        vm.expectRevert(
            abi.encodeWithSelector(
                IAccessControl.AccessControlUnauthorizedAccount.selector, users.controller, DEFAULT_ADMIN_ROLE
            )
        );

        resetPrank(users.controller);
        baseEmissionsController.setRecipientDomain(newDomain);
    }

    /*//////////////////////////////////////////////////////////////
                        INTEGRATION TESTS
    //////////////////////////////////////////////////////////////*/

    function test_adminCanPerformAllOperations() external {
        uint256 newGasCost = 75_000;
        FinalityState newState = FinalityState.ESPRESSO;
        address newSpokeOrHub = address(0x987654);
        uint32 newDomain = 54_321;

        vm.startPrank(users.admin);

        // Admin should be able to set message gas cost
        baseEmissionsController.setMessageGasCost(newGasCost);
        assertEq(
            baseEmissionsController.getMessageGasCost(), newGasCost, "Admin should be able to set message gas cost"
        );

        // Admin should be able to set finality state
        baseEmissionsController.setFinalityState(newState);
        assertEq(
            uint8(baseEmissionsController.getFinalityState()),
            uint8(newState),
            "Admin should be able to set finality state"
        );

        // Admin should be able to set MetaERC20SpokeOrHub
        baseEmissionsController.setMetaERC20SpokeOrHub(newSpokeOrHub);
        assertEq(
            baseEmissionsController.getMetaERC20SpokeOrHub(),
            newSpokeOrHub,
            "Admin should be able to set MetaERC20SpokeOrHub"
        );

        // Admin should be able to set recipient domain
        baseEmissionsController.setRecipientDomain(newDomain);
        assertEq(
            baseEmissionsController.getRecipientDomain(), newDomain, "Admin should be able to set recipient domain"
        );

        vm.stopPrank();
    }

    function test_controllerCannotPerformAdminOperations() external {
        uint256 newGasCost = 90_000;
        FinalityState newState = FinalityState.FINALIZED;
        address newSpokeOrHub = address(0x222222);
        uint32 newDomain = 22_222;

        // Test all functions fail with controller role
        vm.startPrank(users.controller);

        vm.expectRevert(
            abi.encodeWithSelector(
                IAccessControl.AccessControlUnauthorizedAccount.selector, users.controller, DEFAULT_ADMIN_ROLE
            )
        );
        baseEmissionsController.setMessageGasCost(newGasCost);

        vm.expectRevert(
            abi.encodeWithSelector(
                IAccessControl.AccessControlUnauthorizedAccount.selector, users.controller, DEFAULT_ADMIN_ROLE
            )
        );
        baseEmissionsController.setFinalityState(newState);

        vm.expectRevert(
            abi.encodeWithSelector(
                IAccessControl.AccessControlUnauthorizedAccount.selector, users.controller, DEFAULT_ADMIN_ROLE
            )
        );
        baseEmissionsController.setMetaERC20SpokeOrHub(newSpokeOrHub);

        vm.expectRevert(
            abi.encodeWithSelector(
                IAccessControl.AccessControlUnauthorizedAccount.selector, users.controller, DEFAULT_ADMIN_ROLE
            )
        );
        baseEmissionsController.setRecipientDomain(newDomain);

        vm.stopPrank();
    }

    function test_multipleUpdatesInSequence() external {
        // Perform multiple updates and verify each one takes effect
        uint256[] memory gasCosts = new uint256[](3);
        gasCosts[0] = 10_000;
        gasCosts[1] = 50_000;
        gasCosts[2] = 100_000;

        vm.startPrank(users.admin);

        for (uint256 i = 0; i < gasCosts.length; i++) {
            baseEmissionsController.setMessageGasCost(gasCosts[i]);
            assertEq(
                baseEmissionsController.getMessageGasCost(), gasCosts[i], "Each gas cost update should take effect"
            );
        }

        // Test finality state updates
        FinalityState[] memory states = new FinalityState[](3);
        states[0] = FinalityState.INSTANT;
        states[1] = FinalityState.FINALIZED;
        states[2] = FinalityState.ESPRESSO;

        for (uint256 i = 0; i < states.length; i++) {
            baseEmissionsController.setFinalityState(states[i]);
            assertEq(
                uint8(baseEmissionsController.getFinalityState()),
                uint8(states[i]),
                "Each finality state update should take effect"
            );
        }

        vm.stopPrank();
    }

    function test_eventEmissions() external {
        uint256 newGasCost = 60_000;
        FinalityState newState = FinalityState.FINALIZED;
        address newSpokeOrHub = address(0xABCDEF);
        uint32 newDomain = 99_999;

        vm.startPrank(users.admin);

        // Test MessageGasCostUpdated event
        vm.expectEmit(true, false, false, true);
        emit MessageGasCostUpdated(newGasCost);
        baseEmissionsController.setMessageGasCost(newGasCost);

        // Test FinalityStateUpdated event
        vm.expectEmit(true, false, false, true);
        emit FinalityStateUpdated(newState);
        baseEmissionsController.setFinalityState(newState);

        // Test MetaERC20SpokeOrHubUpdated event
        vm.expectEmit(true, false, false, true);
        emit MetaERC20SpokeOrHubUpdated(newSpokeOrHub);
        baseEmissionsController.setMetaERC20SpokeOrHub(newSpokeOrHub);

        // Test RecipientDomainUpdated event
        vm.expectEmit(true, false, false, true);
        emit RecipientDomainUpdated(newDomain);
        baseEmissionsController.setRecipientDomain(newDomain);

        vm.stopPrank();
    }

    /*//////////////////////////////////////////////////////////////
                        BOUNDARY VALUE TESTS
    //////////////////////////////////////////////////////////////*/

    function test_boundaryValues_messageGasCost() external {
        uint256[] memory testValues = new uint256[](3);
        testValues[0] = 0; // Minimum
        testValues[1] = 1e18; // Large value
        testValues[2] = type(uint256).max; // Maximum

        vm.startPrank(users.admin);

        for (uint256 i = 0; i < testValues.length; i++) {
            baseEmissionsController.setMessageGasCost(testValues[i]);
            assertEq(
                baseEmissionsController.getMessageGasCost(),
                testValues[i],
                "Message gas cost should accept boundary values"
            );
        }

        vm.stopPrank();
    }

    function test_boundaryValues_recipientDomain() external {
        uint32[] memory testValues = new uint32[](3);
        testValues[0] = 0; // Minimum
        testValues[1] = 2_147_483_647; // Large value
        testValues[2] = type(uint32).max; // Maximum

        vm.startPrank(users.admin);

        for (uint256 i = 0; i < testValues.length; i++) {
            baseEmissionsController.setRecipientDomain(testValues[i]);
            assertEq(
                baseEmissionsController.getRecipientDomain(),
                testValues[i],
                "Recipient domain should accept boundary values"
            );
        }

        vm.stopPrank();
    }

    function test_stateConsistency_afterMultipleUpdates() external {
        // Store original values
        uint256 originalGasCost = baseEmissionsController.getMessageGasCost();
        FinalityState originalState = baseEmissionsController.getFinalityState();
        address originalSpokeOrHub = baseEmissionsController.getMetaERC20SpokeOrHub();
        uint32 originalDomain = baseEmissionsController.getRecipientDomain();

        // Set new values
        uint256 newGasCost = 80_000;
        FinalityState newState = FinalityState.FINALIZED;
        address newSpokeOrHub = address(0x111111);
        uint32 newDomain = 11_111;

        vm.startPrank(users.admin);

        baseEmissionsController.setMessageGasCost(newGasCost);
        baseEmissionsController.setFinalityState(newState);
        baseEmissionsController.setMetaERC20SpokeOrHub(newSpokeOrHub);
        baseEmissionsController.setRecipientDomain(newDomain);

        vm.stopPrank();

        // Verify all updates took effect and are consistent
        assertEq(baseEmissionsController.getMessageGasCost(), newGasCost, "Message gas cost should be updated");
        assertEq(uint8(baseEmissionsController.getFinalityState()), uint8(newState), "Finality state should be updated");
        assertEq(
            baseEmissionsController.getMetaERC20SpokeOrHub(), newSpokeOrHub, "MetaERC20SpokeOrHub should be updated"
        );
        assertEq(baseEmissionsController.getRecipientDomain(), newDomain, "Recipient domain should be updated");

        // Verify changes from original values
        assertNotEq(originalGasCost, newGasCost, "Gas cost should be different from original");
        assertNotEq(uint8(originalState), uint8(newState), "Finality state should be different from original");
        assertNotEq(originalSpokeOrHub, newSpokeOrHub, "SpokeOrHub should be different from original");
        assertNotEq(originalDomain, newDomain, "Domain should be different from original");
    }

    function test_unauthorizedUserCannotAccessAnyFunction() external {
        uint256 newGasCost = 90_000;
        FinalityState newState = FinalityState.FINALIZED;
        address newSpokeOrHub = address(0x222222);
        uint32 newDomain = 22_222;

        // Test all functions fail with unauthorized user
        vm.startPrank(unauthorizedUser);

        vm.expectRevert(
            abi.encodeWithSelector(
                IAccessControl.AccessControlUnauthorizedAccount.selector, unauthorizedUser, DEFAULT_ADMIN_ROLE
            )
        );
        baseEmissionsController.setMessageGasCost(newGasCost);

        vm.expectRevert(
            abi.encodeWithSelector(
                IAccessControl.AccessControlUnauthorizedAccount.selector, unauthorizedUser, DEFAULT_ADMIN_ROLE
            )
        );
        baseEmissionsController.setFinalityState(newState);

        vm.expectRevert(
            abi.encodeWithSelector(
                IAccessControl.AccessControlUnauthorizedAccount.selector, unauthorizedUser, DEFAULT_ADMIN_ROLE
            )
        );
        baseEmissionsController.setMetaERC20SpokeOrHub(newSpokeOrHub);

        vm.expectRevert(
            abi.encodeWithSelector(
                IAccessControl.AccessControlUnauthorizedAccount.selector, unauthorizedUser, DEFAULT_ADMIN_ROLE
            )
        );
        baseEmissionsController.setRecipientDomain(newDomain);

        vm.stopPrank();
    }

    /*//////////////////////////////////////////////////////////////
                        ROLE SPECIFICITY TESTS
    //////////////////////////////////////////////////////////////*/

    function test_onlyAdminCanCallSetterFunctions() external {
        // Test that even other protocol addresses cannot call these functions
        address[] memory testUsers = new address[](4);
        testUsers[0] = users.controller; // Has CONTROLLER_ROLE but not admin
        testUsers[1] = unauthorizedUser;
        testUsers[2] = users.alice;
        testUsers[3] = users.bob;

        uint256 newGasCost = 70_000;

        for (uint256 i = 0; i < testUsers.length; i++) {
            vm.expectRevert(
                abi.encodeWithSelector(
                    IAccessControl.AccessControlUnauthorizedAccount.selector, testUsers[i], DEFAULT_ADMIN_ROLE
                )
            );

            resetPrank(testUsers[i]);
            baseEmissionsController.setMessageGasCost(newGasCost);
        }

        // But admin should succeed
        resetPrank(users.admin);
        baseEmissionsController.setMessageGasCost(newGasCost);

        assertEq(baseEmissionsController.getMessageGasCost(), newGasCost, "Admin should successfully update gas cost");
    }

    function test_gettersRemainAccessible() external {
        // Verify that getter functions are still accessible to everyone
        address[] memory testUsers = new address[](4);
        testUsers[0] = users.admin;
        testUsers[1] = users.controller;
        testUsers[2] = unauthorizedUser;
        testUsers[3] = users.alice;

        for (uint256 i = 0; i < testUsers.length; i++) {
            resetPrank(testUsers[i]);

            // All these should succeed without reverting
            uint256 gasCost = baseEmissionsController.getMessageGasCost();
            FinalityState state = baseEmissionsController.getFinalityState();
            address spokeOrHub = baseEmissionsController.getMetaERC20SpokeOrHub();
            uint32 domain = baseEmissionsController.getRecipientDomain();

            // Basic sanity checks
            assertTrue(gasCost >= 0, "Gas cost should be readable");
            assertTrue(uint8(state) <= 2, "Finality state should be valid enum value");
            assertTrue(spokeOrHub != address(0), "SpokeOrHub should be set"); // Based on our setup
            assertTrue(domain >= 0, "Domain should be readable");
        }
    }
}<|MERGE_RESOLUTION|>--- conflicted
+++ resolved
@@ -1,15 +1,15 @@
 // SPDX-License-Identifier: BUSL-1.1
 pragma solidity 0.8.29;
 
-import { console, Vm } from "forge-std/src/Test.sol";
-import { IAccessControl } from "@openzeppelin/contracts/access/IAccessControl.sol";
-import { BaseTest } from "tests/BaseTest.t.sol";
-import { IBaseEmissionsController } from "src/interfaces/IBaseEmissionsController.sol";
-import { BaseEmissionsController } from "src/protocol/emissions/BaseEmissionsController.sol";
-import { CoreEmissionsControllerInit } from "src/interfaces/ICoreEmissionsController.sol";
-import { MetaERC20Dispatcher } from "src/protocol/emissions/MetaERC20Dispatcher.sol";
-import { MetaERC20DispatchInit, FinalityState } from "src/interfaces/IMetaLayer.sol";
-import { TransparentUpgradeableProxy } from "@openzeppelin/contracts/proxy/transparent/TransparentUpgradeableProxy.sol";
+import {console, Vm} from "forge-std/src/Test.sol";
+import {IAccessControl} from "@openzeppelin/contracts/access/IAccessControl.sol";
+import {BaseTest} from "tests/BaseTest.t.sol";
+import {IBaseEmissionsController} from "src/interfaces/IBaseEmissionsController.sol";
+import {BaseEmissionsController} from "src/protocol/emissions/BaseEmissionsController.sol";
+import {CoreEmissionsControllerInit} from "src/interfaces/ICoreEmissionsController.sol";
+import {MetaERC20Dispatcher} from "src/protocol/emissions/MetaERC20Dispatcher.sol";
+import {MetaERC20DispatchInit, FinalityState} from "src/interfaces/IMetaLayer.sol";
+import {TransparentUpgradeableProxy} from "@openzeppelin/contracts/proxy/transparent/TransparentUpgradeableProxy.sol";
 
 /// @dev forge test --match-path 'tests/unit/BaseEmissionsController/AccessControl.t.sol'
 contract AccessControlTest is BaseTest {
@@ -70,10 +70,6 @@
             emissionsReductionBasisPoints: TEST_REDUCTION_BASIS_POINTS
         });
 
-<<<<<<< HEAD
-        baseEmissionsController.initialize(
-            users.admin, users.controller, address(protocol.trust), metaERC20DispatchInit, coreEmissionsInit
-=======
         // Deploy and initialize BaseEmissionsController
         BaseEmissionsController baseEmissionsControllerInstance = _deployBaseEmissionsController();
 
@@ -84,7 +80,6 @@
             satelliteController,
             metaERC20DispatchInit,
             coreEmissionsInit
->>>>>>> 2f160bbc
         );
 
         baseEmissionsController = baseEmissionsControllerInstance;
@@ -95,8 +90,11 @@
         BaseEmissionsController baseEmissionsControllerImpl = new BaseEmissionsController();
 
         // Deploy proxy
-        TransparentUpgradeableProxy baseEmissionsControllerProxy =
-            new TransparentUpgradeableProxy(address(baseEmissionsControllerImpl), users.admin, "");
+        TransparentUpgradeableProxy baseEmissionsControllerProxy = new TransparentUpgradeableProxy(
+            address(baseEmissionsControllerImpl),
+            users.admin,
+            ""
+        );
 
         baseEmissionsController = BaseEmissionsController(address(baseEmissionsControllerProxy));
 
@@ -151,7 +149,12 @@
         );
 
         baseEmissionsControllerInstance.initialize(
-            users.admin, users.controller, address(0), satelliteController, metaERC20DispatchInit, coreEmissionsInit
+            users.admin,
+            users.controller,
+            address(0),
+            satelliteController,
+            metaERC20DispatchInit,
+            coreEmissionsInit
         );
     }
 
@@ -163,7 +166,12 @@
         );
 
         baseEmissionsControllerInstance.initialize(
-            users.admin, users.controller, address(protocol.trust), address(0), metaERC20DispatchInit, coreEmissionsInit
+            users.admin,
+            users.controller,
+            address(protocol.trust),
+            address(0),
+            metaERC20DispatchInit,
+            coreEmissionsInit
         );
     }
 
@@ -190,7 +198,9 @@
 
         vm.expectRevert(
             abi.encodeWithSelector(
-                IAccessControl.AccessControlUnauthorizedAccount.selector, unauthorizedUser, DEFAULT_ADMIN_ROLE
+                IAccessControl.AccessControlUnauthorizedAccount.selector,
+                unauthorizedUser,
+                DEFAULT_ADMIN_ROLE
             )
         );
 
@@ -203,7 +213,9 @@
 
         vm.expectRevert(
             abi.encodeWithSelector(
-                IAccessControl.AccessControlUnauthorizedAccount.selector, users.controller, DEFAULT_ADMIN_ROLE
+                IAccessControl.AccessControlUnauthorizedAccount.selector,
+                users.controller,
+                DEFAULT_ADMIN_ROLE
             )
         );
 
@@ -236,7 +248,11 @@
         resetPrank(users.admin);
         baseEmissionsController.setSatelliteEmissionsController(newSatellite);
 
-        assertEq(baseEmissionsController.getSatelliteEmissionsController(), newSatellite, "Satellite should be updated");
+        assertEq(
+            baseEmissionsController.getSatelliteEmissionsController(),
+            newSatellite,
+            "Satellite should be updated"
+        );
         assertNotEq(originalSatellite, newSatellite, "Should be different from original");
     }
 
@@ -245,7 +261,9 @@
 
         vm.expectRevert(
             abi.encodeWithSelector(
-                IAccessControl.AccessControlUnauthorizedAccount.selector, unauthorizedUser, DEFAULT_ADMIN_ROLE
+                IAccessControl.AccessControlUnauthorizedAccount.selector,
+                unauthorizedUser,
+                DEFAULT_ADMIN_ROLE
             )
         );
 
@@ -258,7 +276,9 @@
 
         vm.expectRevert(
             abi.encodeWithSelector(
-                IAccessControl.AccessControlUnauthorizedAccount.selector, users.controller, DEFAULT_ADMIN_ROLE
+                IAccessControl.AccessControlUnauthorizedAccount.selector,
+                users.controller,
+                DEFAULT_ADMIN_ROLE
             )
         );
 
@@ -300,7 +320,9 @@
 
         vm.expectRevert(
             abi.encodeWithSelector(
-                IAccessControl.AccessControlUnauthorizedAccount.selector, unauthorizedUser, DEFAULT_ADMIN_ROLE
+                IAccessControl.AccessControlUnauthorizedAccount.selector,
+                unauthorizedUser,
+                DEFAULT_ADMIN_ROLE
             )
         );
 
@@ -313,7 +335,9 @@
 
         vm.expectRevert(
             abi.encodeWithSelector(
-                IAccessControl.AccessControlUnauthorizedAccount.selector, users.controller, DEFAULT_ADMIN_ROLE
+                IAccessControl.AccessControlUnauthorizedAccount.selector,
+                users.controller,
+                DEFAULT_ADMIN_ROLE
             )
         );
 
@@ -337,7 +361,9 @@
         baseEmissionsController.setMessageGasCost(largeGasCost);
 
         assertEq(
-            baseEmissionsController.getMessageGasCost(), largeGasCost, "Message gas cost should accept large values"
+            baseEmissionsController.getMessageGasCost(),
+            largeGasCost,
+            "Message gas cost should accept large values"
         );
     }
 
@@ -392,7 +418,9 @@
 
         vm.expectRevert(
             abi.encodeWithSelector(
-                IAccessControl.AccessControlUnauthorizedAccount.selector, unauthorizedUser, DEFAULT_ADMIN_ROLE
+                IAccessControl.AccessControlUnauthorizedAccount.selector,
+                unauthorizedUser,
+                DEFAULT_ADMIN_ROLE
             )
         );
 
@@ -405,7 +433,9 @@
 
         vm.expectRevert(
             abi.encodeWithSelector(
-                IAccessControl.AccessControlUnauthorizedAccount.selector, users.controller, DEFAULT_ADMIN_ROLE
+                IAccessControl.AccessControlUnauthorizedAccount.selector,
+                users.controller,
+                DEFAULT_ADMIN_ROLE
             )
         );
 
@@ -436,7 +466,9 @@
         baseEmissionsController.setMetaERC20SpokeOrHub(newSpokeOrHub);
 
         assertEq(
-            baseEmissionsController.getMetaERC20SpokeOrHub(), newSpokeOrHub, "MetaERC20SpokeOrHub should be updated"
+            baseEmissionsController.getMetaERC20SpokeOrHub(),
+            newSpokeOrHub,
+            "MetaERC20SpokeOrHub should be updated"
         );
         assertNotEq(originalSpokeOrHub, newSpokeOrHub, "Should be different from original");
     }
@@ -446,7 +478,9 @@
 
         vm.expectRevert(
             abi.encodeWithSelector(
-                IAccessControl.AccessControlUnauthorizedAccount.selector, unauthorizedUser, DEFAULT_ADMIN_ROLE
+                IAccessControl.AccessControlUnauthorizedAccount.selector,
+                unauthorizedUser,
+                DEFAULT_ADMIN_ROLE
             )
         );
 
@@ -459,7 +493,9 @@
 
         vm.expectRevert(
             abi.encodeWithSelector(
-                IAccessControl.AccessControlUnauthorizedAccount.selector, users.controller, DEFAULT_ADMIN_ROLE
+                IAccessControl.AccessControlUnauthorizedAccount.selector,
+                users.controller,
+                DEFAULT_ADMIN_ROLE
             )
         );
 
@@ -501,7 +537,9 @@
         baseEmissionsController.setRecipientDomain(maxDomain);
 
         assertEq(
-            baseEmissionsController.getRecipientDomain(), maxDomain, "Recipient domain should accept max uint32 value"
+            baseEmissionsController.getRecipientDomain(),
+            maxDomain,
+            "Recipient domain should accept max uint32 value"
         );
     }
 
@@ -510,7 +548,9 @@
 
         vm.expectRevert(
             abi.encodeWithSelector(
-                IAccessControl.AccessControlUnauthorizedAccount.selector, unauthorizedUser, DEFAULT_ADMIN_ROLE
+                IAccessControl.AccessControlUnauthorizedAccount.selector,
+                unauthorizedUser,
+                DEFAULT_ADMIN_ROLE
             )
         );
 
@@ -523,7 +563,9 @@
 
         vm.expectRevert(
             abi.encodeWithSelector(
-                IAccessControl.AccessControlUnauthorizedAccount.selector, users.controller, DEFAULT_ADMIN_ROLE
+                IAccessControl.AccessControlUnauthorizedAccount.selector,
+                users.controller,
+                DEFAULT_ADMIN_ROLE
             )
         );
 
@@ -546,7 +588,9 @@
         // Admin should be able to set message gas cost
         baseEmissionsController.setMessageGasCost(newGasCost);
         assertEq(
-            baseEmissionsController.getMessageGasCost(), newGasCost, "Admin should be able to set message gas cost"
+            baseEmissionsController.getMessageGasCost(),
+            newGasCost,
+            "Admin should be able to set message gas cost"
         );
 
         // Admin should be able to set finality state
@@ -568,7 +612,9 @@
         // Admin should be able to set recipient domain
         baseEmissionsController.setRecipientDomain(newDomain);
         assertEq(
-            baseEmissionsController.getRecipientDomain(), newDomain, "Admin should be able to set recipient domain"
+            baseEmissionsController.getRecipientDomain(),
+            newDomain,
+            "Admin should be able to set recipient domain"
         );
 
         vm.stopPrank();
@@ -585,28 +631,36 @@
 
         vm.expectRevert(
             abi.encodeWithSelector(
-                IAccessControl.AccessControlUnauthorizedAccount.selector, users.controller, DEFAULT_ADMIN_ROLE
+                IAccessControl.AccessControlUnauthorizedAccount.selector,
+                users.controller,
+                DEFAULT_ADMIN_ROLE
             )
         );
         baseEmissionsController.setMessageGasCost(newGasCost);
 
         vm.expectRevert(
             abi.encodeWithSelector(
-                IAccessControl.AccessControlUnauthorizedAccount.selector, users.controller, DEFAULT_ADMIN_ROLE
+                IAccessControl.AccessControlUnauthorizedAccount.selector,
+                users.controller,
+                DEFAULT_ADMIN_ROLE
             )
         );
         baseEmissionsController.setFinalityState(newState);
 
         vm.expectRevert(
             abi.encodeWithSelector(
-                IAccessControl.AccessControlUnauthorizedAccount.selector, users.controller, DEFAULT_ADMIN_ROLE
+                IAccessControl.AccessControlUnauthorizedAccount.selector,
+                users.controller,
+                DEFAULT_ADMIN_ROLE
             )
         );
         baseEmissionsController.setMetaERC20SpokeOrHub(newSpokeOrHub);
 
         vm.expectRevert(
             abi.encodeWithSelector(
-                IAccessControl.AccessControlUnauthorizedAccount.selector, users.controller, DEFAULT_ADMIN_ROLE
+                IAccessControl.AccessControlUnauthorizedAccount.selector,
+                users.controller,
+                DEFAULT_ADMIN_ROLE
             )
         );
         baseEmissionsController.setRecipientDomain(newDomain);
@@ -626,7 +680,9 @@
         for (uint256 i = 0; i < gasCosts.length; i++) {
             baseEmissionsController.setMessageGasCost(gasCosts[i]);
             assertEq(
-                baseEmissionsController.getMessageGasCost(), gasCosts[i], "Each gas cost update should take effect"
+                baseEmissionsController.getMessageGasCost(),
+                gasCosts[i],
+                "Each gas cost update should take effect"
             );
         }
 
@@ -747,9 +803,15 @@
 
         // Verify all updates took effect and are consistent
         assertEq(baseEmissionsController.getMessageGasCost(), newGasCost, "Message gas cost should be updated");
-        assertEq(uint8(baseEmissionsController.getFinalityState()), uint8(newState), "Finality state should be updated");
-        assertEq(
-            baseEmissionsController.getMetaERC20SpokeOrHub(), newSpokeOrHub, "MetaERC20SpokeOrHub should be updated"
+        assertEq(
+            uint8(baseEmissionsController.getFinalityState()),
+            uint8(newState),
+            "Finality state should be updated"
+        );
+        assertEq(
+            baseEmissionsController.getMetaERC20SpokeOrHub(),
+            newSpokeOrHub,
+            "MetaERC20SpokeOrHub should be updated"
         );
         assertEq(baseEmissionsController.getRecipientDomain(), newDomain, "Recipient domain should be updated");
 
@@ -771,28 +833,36 @@
 
         vm.expectRevert(
             abi.encodeWithSelector(
-                IAccessControl.AccessControlUnauthorizedAccount.selector, unauthorizedUser, DEFAULT_ADMIN_ROLE
+                IAccessControl.AccessControlUnauthorizedAccount.selector,
+                unauthorizedUser,
+                DEFAULT_ADMIN_ROLE
             )
         );
         baseEmissionsController.setMessageGasCost(newGasCost);
 
         vm.expectRevert(
             abi.encodeWithSelector(
-                IAccessControl.AccessControlUnauthorizedAccount.selector, unauthorizedUser, DEFAULT_ADMIN_ROLE
+                IAccessControl.AccessControlUnauthorizedAccount.selector,
+                unauthorizedUser,
+                DEFAULT_ADMIN_ROLE
             )
         );
         baseEmissionsController.setFinalityState(newState);
 
         vm.expectRevert(
             abi.encodeWithSelector(
-                IAccessControl.AccessControlUnauthorizedAccount.selector, unauthorizedUser, DEFAULT_ADMIN_ROLE
+                IAccessControl.AccessControlUnauthorizedAccount.selector,
+                unauthorizedUser,
+                DEFAULT_ADMIN_ROLE
             )
         );
         baseEmissionsController.setMetaERC20SpokeOrHub(newSpokeOrHub);
 
         vm.expectRevert(
             abi.encodeWithSelector(
-                IAccessControl.AccessControlUnauthorizedAccount.selector, unauthorizedUser, DEFAULT_ADMIN_ROLE
+                IAccessControl.AccessControlUnauthorizedAccount.selector,
+                unauthorizedUser,
+                DEFAULT_ADMIN_ROLE
             )
         );
         baseEmissionsController.setRecipientDomain(newDomain);
@@ -817,7 +887,9 @@
         for (uint256 i = 0; i < testUsers.length; i++) {
             vm.expectRevert(
                 abi.encodeWithSelector(
-                    IAccessControl.AccessControlUnauthorizedAccount.selector, testUsers[i], DEFAULT_ADMIN_ROLE
+                    IAccessControl.AccessControlUnauthorizedAccount.selector,
+                    testUsers[i],
+                    DEFAULT_ADMIN_ROLE
                 )
             );
 
