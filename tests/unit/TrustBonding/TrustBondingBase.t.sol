// SPDX-License-Identifier: BUSL-1.1
pragma solidity ^0.8.27;

import { console, Vm } from "forge-std/src/Test.sol";
import {
    TransparentUpgradeableProxy,
    ITransparentUpgradeableProxy
} from "@openzeppelin/contracts/proxy/transparent/TransparentUpgradeableProxy.sol";

import { BaseTest } from "tests/BaseTest.t.sol";
import { ITrustBonding } from "src/interfaces/ITrustBonding.sol";
import { TrustBonding } from "src/protocol/emissions/TrustBonding.sol";

contract TrustBondingBase is BaseTest {
    /// @notice Test constants
    uint256 public constant SYSTEM_UTILIZATION_LOWER_BOUND = 5000; // 50%
    uint256 public constant PERSONAL_UTILIZATION_LOWER_BOUND = 3000; // 30%
    uint256 public initialTokens = 10_000 * 1e18;
    uint256 public lockDuration = 2 * 365 days; // 2 years

    /* =================================================== */
    /*                       SETUP                         */
    /* =================================================== */

    function setUp() public virtual override {
        super.setUp();
        _setupUserWrappedTokenAndTrustBonding(users.alice);
        _setupUserWrappedTokenAndTrustBonding(users.bob);
        _setupUserWrappedTokenAndTrustBonding(users.charlie);
    }

    function _deployNewTrustBondingContract() internal returns (TrustBonding) {
        TrustBonding newTrustBondingImpl = new TrustBonding();

        TransparentUpgradeableProxy proxy =
            new TransparentUpgradeableProxy(address(newTrustBondingImpl), users.admin, "");

        return TrustBonding(address(proxy));
    }

    function _bondTokens(address user, uint256 amount) internal {
        vm.startPrank(user);
        uint256 unlockTime = block.timestamp + 2 * 365 days; // 2 years
        protocol.trustBonding.create_lock(amount, unlockTime);
        vm.stopPrank();
    }

    function _advanceToEpoch(uint256 targetEpoch) internal {
        uint256 currentEpoch = protocol.trustBonding.currentEpoch();
        if (targetEpoch <= currentEpoch) return;

        uint256 epochsToAdvance = targetEpoch - currentEpoch;
        uint256 timeToAdvance = epochsToAdvance * protocol.trustBonding.epochLength();
        vm.warp(block.timestamp + timeToAdvance);
    }

    /// @dev Set total utilization for a specific epoch using vm.store
    /// @dev Set total utilization for a specific epoch using vm.store
    function _setTotalUtilizationForEpoch(uint256 epoch, int256 utilization) internal {
        // The MultiVault contract stores totalUtilization in a mapping
        // mapping(uint256 epoch => int256 totalUtilization) public totalUtilization;
        // We need to calculate the storage slot for this mapping

        // For MultiVault totalUtilization mapping, we need the actual storage slot number
        // This would typically be found by examining the contract's storage layout
        // For now, we'll use a placeholder approach that works with vm.store

        bytes32 slot = keccak256(abi.encode(epoch, uint256(32))); // MultiVault totalUtilization storage slot
        vm.store(address(protocol.multiVault), slot, bytes32(uint256(utilization)));
    }

    /// @dev Set user utilization for a specific epoch using vm.store
    function _setUserUtilizationForEpoch(address user, uint256 epoch, int256 utilization) internal {
        // The MultiVault contract stores personalUtilization in a nested mapping
        // mapping(address user => mapping(uint256 epoch => int256 utilization)) public personalUtilization;

        // Calculate the storage slot for the nested mapping
        bytes32 userSlot = keccak256(abi.encode(user, uint256(33))); // MultiVault personalUtilization storage slot
        bytes32 finalSlot = keccak256(abi.encode(epoch, userSlot));
        vm.store(address(protocol.multiVault), finalSlot, bytes32(uint256(utilization)));
    }

    /// @dev Set total claimed rewards for a specific epoch using vm.store
    function _setTotalClaimedRewardsForEpoch(uint256 epoch, uint256 claimedRewards) internal {
        // mapping(uint256 epoch => uint256 totalClaimedRewards) public totalClaimedRewardsForEpoch;
<<<<<<< HEAD
        // Assuming this is at storage slot 12 based on the TrustBonding contract
        bytes32 slot = keccak256(abi.encode(epoch, uint256(12)));
=======
        // Assuming this is at storage slot 63 based on the TrustBonding contract
        bytes32 slot = keccak256(abi.encode(epoch, uint256(63)));
>>>>>>> 7b5d777a
        vm.store(address(protocol.trustBonding), slot, bytes32(claimedRewards));
    }

    /// @dev Set user claimed rewards for a specific epoch using vm.store
    function _setUserClaimedRewardsForEpoch(address user, uint256 epoch, uint256 claimedRewards) internal {
        // mapping(address user => mapping(uint256 epoch => uint256 claimedRewards)) public userClaimedRewardsForEpoch;
<<<<<<< HEAD
        // Assuming this is at storage slot 13 based on the TrustBonding contract
        bytes32 userSlot = keccak256(abi.encode(user, uint256(13)));
=======
        // Assuming this is at storage slot 64 based on the TrustBonding contract
        bytes32 userSlot = keccak256(abi.encode(user, uint256(64)));
>>>>>>> 7b5d777a
        bytes32 finalSlot = keccak256(abi.encode(epoch, userSlot));
        vm.store(address(protocol.trustBonding), finalSlot, bytes32(claimedRewards));
    }

    function _createLock(address user, uint256 amount) internal {
        vm.startPrank(user);
        uint256 unlockTime = block.timestamp + lockDuration;
        protocol.wrappedTrust.approve(address(protocol.trustBonding), amount);
        protocol.trustBonding.create_lock(amount, unlockTime);
        vm.stopPrank();
    }

    function _calculateExpectedRewards(address user, uint256 epoch) internal view returns (uint256) {
        uint256 rawRewards = protocol.trustBonding.userEligibleRewardsForEpoch(user, epoch);
        uint256 utilizationRatio = protocol.trustBonding.getPersonalUtilizationRatio(user, epoch);
        return rawRewards * utilizationRatio / BASIS_POINTS_DIVISOR;
    }
}<|MERGE_RESOLUTION|>--- conflicted
+++ resolved
@@ -83,26 +83,16 @@
     /// @dev Set total claimed rewards for a specific epoch using vm.store
     function _setTotalClaimedRewardsForEpoch(uint256 epoch, uint256 claimedRewards) internal {
         // mapping(uint256 epoch => uint256 totalClaimedRewards) public totalClaimedRewardsForEpoch;
-<<<<<<< HEAD
-        // Assuming this is at storage slot 12 based on the TrustBonding contract
-        bytes32 slot = keccak256(abi.encode(epoch, uint256(12)));
-=======
-        // Assuming this is at storage slot 63 based on the TrustBonding contract
-        bytes32 slot = keccak256(abi.encode(epoch, uint256(63)));
->>>>>>> 7b5d777a
+        // Assuming this is at storage slot 62 based on the TrustBonding contract
+        bytes32 slot = keccak256(abi.encode(epoch, uint256(62)));
         vm.store(address(protocol.trustBonding), slot, bytes32(claimedRewards));
     }
 
     /// @dev Set user claimed rewards for a specific epoch using vm.store
     function _setUserClaimedRewardsForEpoch(address user, uint256 epoch, uint256 claimedRewards) internal {
         // mapping(address user => mapping(uint256 epoch => uint256 claimedRewards)) public userClaimedRewardsForEpoch;
-<<<<<<< HEAD
-        // Assuming this is at storage slot 13 based on the TrustBonding contract
-        bytes32 userSlot = keccak256(abi.encode(user, uint256(13)));
-=======
-        // Assuming this is at storage slot 64 based on the TrustBonding contract
-        bytes32 userSlot = keccak256(abi.encode(user, uint256(64)));
->>>>>>> 7b5d777a
+        // Assuming this is at storage slot 63 based on the TrustBonding contract
+        bytes32 userSlot = keccak256(abi.encode(user, uint256(63)));
         bytes32 finalSlot = keccak256(abi.encode(epoch, userSlot));
         vm.store(address(protocol.trustBonding), finalSlot, bytes32(claimedRewards));
     }
