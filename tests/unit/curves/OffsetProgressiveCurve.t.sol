// SPDX-License-Identifier: BUSL-1.1
pragma solidity 0.8.29;

<<<<<<< HEAD
import { Test } from "forge-std/src/Test.sol";
import { UD60x18, ud60x18, convert } from "@prb/math/src/UD60x18.sol";
import { BaseCurve } from "src/protocol/curves/BaseCurve.sol";
=======
import { Test, console } from "forge-std/src/Test.sol";
import { UD60x18, ud60x18 } from "@prb/math/src/UD60x18.sol";
import { TransparentUpgradeableProxy } from "@openzeppelin/contracts/proxy/transparent/TransparentUpgradeableProxy.sol";
>>>>>>> a1be05dd
import { OffsetProgressiveCurve } from "src/protocol/curves/OffsetProgressiveCurve.sol";
import { IBaseCurve } from "src/interfaces/IBaseCurve.sol";

contract OffsetProgressiveCurveTest is Test {
    OffsetProgressiveCurve public curve;
    uint256 public constant SLOPE = 2;
    uint256 public constant OFFSET = 5e35;

    function setUp() public {
        OffsetProgressiveCurve offsetProgressiveCurveImpl = new OffsetProgressiveCurve();
        TransparentUpgradeableProxy offsetProgressiveCurveProxy = new TransparentUpgradeableProxy(
            address(offsetProgressiveCurveImpl),
            address(this),
            abi.encodeWithSelector(
                OffsetProgressiveCurve.initialize.selector, "Offset Progressive Curve Test", SLOPE, OFFSET
            )
        );
        curve = OffsetProgressiveCurve(address(offsetProgressiveCurveProxy));
    }

    function test_initialize_successful() public {
        OffsetProgressiveCurve newCurveImpl = new OffsetProgressiveCurve();
        TransparentUpgradeableProxy newCurveProxy =
            new TransparentUpgradeableProxy(address(newCurveImpl), address(this), "");
        OffsetProgressiveCurve(address(newCurveProxy)).initialize("Test Curve", SLOPE, OFFSET);
        assertEq(OffsetProgressiveCurve(address(newCurveProxy)).name(), "Test Curve");
    }

    function test_initialize_revertsOnZeroSlope() public {
        OffsetProgressiveCurve offsetProgressiveCurveImpl = new OffsetProgressiveCurve();
        TransparentUpgradeableProxy offsetProgressiveCurveProxy =
            new TransparentUpgradeableProxy(address(offsetProgressiveCurveImpl), address(this), "");
        curve = OffsetProgressiveCurve(address(offsetProgressiveCurveProxy));

        vm.expectRevert("PC: Slope must be > 0");
        curve.initialize("Test Curve", 0, OFFSET);
    }

    function test_initialize_revertsOnEmptyName() public {
        OffsetProgressiveCurve offsetProgressiveCurveImpl = new OffsetProgressiveCurve();
        TransparentUpgradeableProxy offsetProgressiveCurveProxy =
            new TransparentUpgradeableProxy(address(offsetProgressiveCurveImpl), address(this), "");
        curve = OffsetProgressiveCurve(address(offsetProgressiveCurveProxy));

        vm.expectRevert(abi.encodeWithSelector(IBaseCurve.BaseCurve_EmptyStringNotAllowed.selector));
        curve.initialize("", SLOPE, OFFSET);
    }

    function test_previewDeposit_zeroShares() public view {
        uint256 shares = curve.previewDeposit(1e18, 0, 0);
        assertGt(shares, 0);
    }

    function test_previewRedeem_successful() public view {
        uint256 assets = curve.previewRedeem(1e18, 10e18, 0);
        assertGt(assets, 0);
    }

    function test_previewMint_successful() public view {
        uint256 assets = curve.previewMint(1e18, 10e18, 0);
        assertGt(assets, 0);
    }

    function test_previewWithdraw_successful() public view {
        uint256 shares = curve.previewWithdraw(1e18, 10e18, 10e18);
        assertGt(shares, 0);
    }

    function test_currentPrice_increasesWithSupply() public view {
        uint256 price1 = curve.currentPrice(0, 0);
        uint256 price2 = curve.currentPrice(10e18, 0);
        uint256 price3 = curve.currentPrice(100e18, 0);

        assertGt(price1, 0);
        assertGt(price2, price1);
        assertGt(price3, price2);
    }

    function test_currentPrice_offsetEffect() public view {
        uint256 priceAtZero = curve.currentPrice(0, 0);
        assertEq(priceAtZero, OFFSET * SLOPE / 1e18);
    }

    function test_maxShares() public view {
        assertGt(curve.maxShares(), 0);
        assertLt(curve.maxShares(), type(uint256).max);
    }

    function test_maxAssets() public view {
        assertGt(curve.maxAssets(), 0);
        assertLt(curve.maxAssets(), type(uint256).max);
    }

    function testFuzz_previewDeposit(uint256 assetMultiplier, uint256 totalShares) public view {
        // Bound totalShares to reasonable range
        totalShares = bound(totalShares, 0, 1e19);

        // Bound asset multiplier to create proportional assets
        assetMultiplier = bound(assetMultiplier, 1, 1000);

        // Calculate assets that will definitely return non-zero shares
        uint256 assets;
        if (totalShares == 0) {
            assets = assetMultiplier * 1e18; // When no shares exist, any assets work
        } else {
            // Need assets large enough that sqrt(s^2 + 2a/m) > s
            // This means 2a/m > 2s (approximately), so a > s*m
            uint256 currentPrice = curve.currentPrice(totalShares, 0);
            assets = (currentPrice * assetMultiplier) / 100; // Assets as percentage of current price
            assets = assets > 0 ? assets : 1;
        }

        uint256 shares = curve.previewDeposit(assets, 0, totalShares);
        assertGt(shares, 0);
    }

    function testFuzz_currentPrice(uint256 totalShares) public view {
        totalShares = bound(totalShares, 0, curve.maxShares());

        uint256 price = curve.currentPrice(totalShares, 0);
        // Looking at the contract: convert(totalShares).add(OFFSET).mul(SLOPE).unwrap()
        // This means: (totalShares * 1e18 + OFFSET) * SLOPE / 1e18
        // Since OFFSET is 0.0001e18 = 1e14, and SLOPE is 0.001e18 = 1e15
        // The formula becomes: (totalShares * 1e18 + 1e14) * 1e15 / 1e18
        // Which simplifies to: totalShares * 1e15 + 1e14 * 1e15 / 1e18
        // Which is: totalShares * SLOPE + OFFSET * SLOPE / 1e18
        uint256 expectedPrice = totalShares * SLOPE + (OFFSET * SLOPE / 1e18);
        assertEq(price, expectedPrice);
    }

<<<<<<< HEAD
    function test_previewMint_mintMaxSharesFromZero_succeeds() public view {
        uint256 sMax = curve.maxShares();
        uint256 assets = curve.previewMint(sMax, 0, 0);
        assertGt(assets, 0);

        uint256 expected = _expectedMintCostFromZero(sMax);
        assertEq(assets, expected);
    }

    function test_previewMint_mintPastMaxSharesFromZero_reverts() public {
        uint256 sMax = curve.maxShares();
        vm.expectRevert();
        curve.previewMint(sMax + 1, 0, 0);
    }

    function test_previewMint_boundaryFromNonZeroSupply_succeeds() public view {
        uint256 sMax = curve.maxShares();
        uint256 s0 = sMax - 1;
        uint256 n = 1; // reaches max
        uint256 assets = curve.previewMint(n, s0, 0);
        assertGt(assets, 0);
    }

    function test_previewMint_crossesMaxFromNonZeroSupply_reverts() public {
        uint256 sMax = curve.maxShares();
        uint256 s0 = sMax - 1;
        uint256 n = 2; // crosses max
        vm.expectRevert();
        curve.previewMint(n, s0, 0);
    }

    function test_previewRedeem_allAtMaxShares_succeeds() public view {
        uint256 sMax = curve.maxShares();
        uint256 expected = _expectedMintCostFromZero(sMax);
        uint256 assets = curve.previewRedeem(sMax, sMax, 0);
        assertEq(assets, expected);
    }

    /// @dev Helper to compute expected mint cost from zero supply
    function _expectedMintCostFromZero(uint256 shares) internal view returns (uint256) {
        // Cost = ((s+o)^2 - o^2) * (m/2)
        UD60x18 o = curve.OFFSET();
        UD60x18 sPlusO = convert(shares).add(o);
        UD60x18 diff = sPlusO.powu(2).sub(o.powu(2));
        return convert(diff.mul(curve.HALF_SLOPE()));
=======
    function test_previewDeposit_allowsZeroAssets_returnsZero() public view {
        uint256 shares = curve.previewDeposit(0, /*totalAssets=*/ 0, /*totalShares=*/ 123e18);
        assertEq(shares, 0);
    }

    function test_convertToShares_allowsZeroAssets_returnsZero() public view {
        uint256 shares = curve.convertToShares(0, /*totalAssets=*/ 0, /*totalShares=*/ 123e18);
        assertEq(shares, 0);
    }

    // Withdraw bound: assets > totalAssets
    function test_previewWithdraw_reverts_whenAssetsExceedTotalAssets() public {
        vm.expectRevert(abi.encodeWithSelector(IBaseCurve.BaseCurve_AssetsExceedTotalAssets.selector));
        curve.previewWithdraw( /*assets=*/ 2, /*totalAssets=*/ 1, /*totalShares=*/ 10e18);
    }

    // Redeem bounds: shares > totalShares
    function test_previewRedeem_reverts_whenSharesExceedTotalShares() public {
        vm.expectRevert(abi.encodeWithSelector(IBaseCurve.BaseCurve_SharesExceedTotalShares.selector));
        curve.previewRedeem( /*shares=*/ 11e18, /*totalShares=*/ 10e18, /*totalAssets=*/ 0);
    }

    function test_convertToAssets_reverts_whenSharesExceedTotalShares() public {
        vm.expectRevert(abi.encodeWithSelector(IBaseCurve.BaseCurve_SharesExceedTotalShares.selector));
        curve.convertToAssets( /*shares=*/ 11e18, /*totalShares=*/ 10e18, /*totalAssets=*/ 0);
    }

    // Deposit bounds: assets + totalAssets > maxAssets
    function test_previewDeposit_reverts_whenAssetsOverflowMaxAssets() public {
        uint256 maxA = curve.maxAssets();
        vm.expectRevert(abi.encodeWithSelector(IBaseCurve.BaseCurve_AssetsOverflowMax.selector));
        curve.previewDeposit( /*assets=*/ 1, /*totalAssets=*/ maxA, /*totalShares=*/ 0);
    }

    // Mint bounds: shares + totalShares > maxShares
    function test_previewMint_reverts_whenSharesOverflowMaxShares() public {
        uint256 maxS = curve.maxShares();
        vm.expectRevert(abi.encodeWithSelector(IBaseCurve.BaseCurve_SharesOverflowMax.selector));
        curve.previewMint( /*shares=*/ 1, /*totalShares=*/ maxS, /*totalAssets=*/ 0);
    }

    // Mint out: assetsOut + totalAssets > maxAssets
    function test_previewMint_reverts_whenAssetsOutWouldOverflowMaxAssets() public {
        uint256 maxA = curve.maxAssets();
        vm.expectRevert(abi.encodeWithSelector(IBaseCurve.BaseCurve_AssetsOverflowMax.selector));
        curve.previewMint( /*shares=*/ 1, /*totalShares=*/ 1, /*totalAssets=*/ maxA);
>>>>>>> a1be05dd
    }
}<|MERGE_RESOLUTION|>--- conflicted
+++ resolved
@@ -1,15 +1,9 @@
 // SPDX-License-Identifier: BUSL-1.1
 pragma solidity 0.8.29;
 
-<<<<<<< HEAD
-import { Test } from "forge-std/src/Test.sol";
-import { UD60x18, ud60x18, convert } from "@prb/math/src/UD60x18.sol";
-import { BaseCurve } from "src/protocol/curves/BaseCurve.sol";
-=======
 import { Test, console } from "forge-std/src/Test.sol";
 import { UD60x18, ud60x18 } from "@prb/math/src/UD60x18.sol";
 import { TransparentUpgradeableProxy } from "@openzeppelin/contracts/proxy/transparent/TransparentUpgradeableProxy.sol";
->>>>>>> a1be05dd
 import { OffsetProgressiveCurve } from "src/protocol/curves/OffsetProgressiveCurve.sol";
 import { IBaseCurve } from "src/interfaces/IBaseCurve.sol";
 
@@ -140,7 +134,6 @@
         assertEq(price, expectedPrice);
     }
 
-<<<<<<< HEAD
     function test_previewMint_mintMaxSharesFromZero_succeeds() public view {
         uint256 sMax = curve.maxShares();
         uint256 assets = curve.previewMint(sMax, 0, 0);
@@ -186,7 +179,6 @@
         UD60x18 sPlusO = convert(shares).add(o);
         UD60x18 diff = sPlusO.powu(2).sub(o.powu(2));
         return convert(diff.mul(curve.HALF_SLOPE()));
-=======
     function test_previewDeposit_allowsZeroAssets_returnsZero() public view {
         uint256 shares = curve.previewDeposit(0, /*totalAssets=*/ 0, /*totalShares=*/ 123e18);
         assertEq(shares, 0);
@@ -233,6 +225,5 @@
         uint256 maxA = curve.maxAssets();
         vm.expectRevert(abi.encodeWithSelector(IBaseCurve.BaseCurve_AssetsOverflowMax.selector));
         curve.previewMint( /*shares=*/ 1, /*totalShares=*/ 1, /*totalAssets=*/ maxA);
->>>>>>> a1be05dd
     }
 }