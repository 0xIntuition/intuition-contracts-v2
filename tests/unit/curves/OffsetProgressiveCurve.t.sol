--- conflicted
+++ resolved
@@ -37,8 +37,8 @@
         TransparentUpgradeableProxy offsetProgressiveCurveProxy =
             new TransparentUpgradeableProxy(address(offsetProgressiveCurveImpl), address(this), "");
         curve = OffsetProgressiveCurve(address(offsetProgressiveCurveProxy));
-
-<<<<<<< HEAD
+    }
+
     function test_constructor_revertsOnZeroSlope() public {
         vm.expectRevert(abi.encodeWithSelector(OffsetProgressiveCurve.OffsetProgressiveCurve_InvalidSlope.selector));
         new OffsetProgressiveCurve("Test Curve", 0, OFFSET);
@@ -47,14 +47,6 @@
     function test_constructor_revertsOnOddSlope() public {
         vm.expectRevert(abi.encodeWithSelector(OffsetProgressiveCurve.OffsetProgressiveCurve_InvalidSlope.selector));
         new OffsetProgressiveCurve("Test Curve", 3, OFFSET); // odd
-    }
-
-    function test_constructor_revertsOnEmptyName() public {
-        vm.expectRevert(abi.encodeWithSelector(BaseCurve.BaseCurve_EmptyStringNotAllowed.selector));
-        new OffsetProgressiveCurve("", SLOPE, OFFSET);
-=======
-        vm.expectRevert("PC: Slope must be > 0");
-        curve.initialize("Test Curve", 0, OFFSET);
     }
 
     function test_initialize_revertsOnEmptyName() public {
@@ -65,7 +57,6 @@
 
         vm.expectRevert(abi.encodeWithSelector(IBaseCurve.BaseCurve_EmptyStringNotAllowed.selector));
         curve.initialize("", SLOPE, OFFSET);
->>>>>>> dc09e039
     }
 
     function test_previewDeposit_zeroShares() public view {
@@ -150,7 +141,6 @@
         assertEq(price, expectedPrice);
     }
 
-<<<<<<< HEAD
     function test_offset_previewMint_isCeil_of_previewRedeem_floor() public view {
         uint256 s0 = 10e18;
         uint256 n = 1e18;
@@ -186,7 +176,8 @@
         uint256 s0 = 10e18;
         uint256 r = 2e18;
         assertEq(curve.previewRedeem(r, s0, 0), curve.convertToAssets(r, s0, 0));
-=======
+    }
+
     function test_previewDeposit_allowsZeroAssets_returnsZero() public view {
         uint256 shares = curve.previewDeposit(0, /*totalAssets=*/ 0, /*totalShares=*/ 123e18);
         assertEq(shares, 0);
@@ -233,6 +224,5 @@
         uint256 maxA = curve.maxAssets();
         vm.expectRevert(abi.encodeWithSelector(IBaseCurve.BaseCurve_AssetsOverflowMax.selector));
         curve.previewMint( /*shares=*/ 1, /*totalShares=*/ 1, /*totalAssets=*/ maxA);
->>>>>>> dc09e039
     }
 }