--- conflicted
+++ resolved
@@ -141,7 +141,6 @@
         assertEq(price, expectedPrice);
     }
 
-<<<<<<< HEAD
     function test_offset_previewMint_isCeil_of_previewRedeem_floor() public view {
         uint256 s0 = 10e18;
         uint256 n = 1e18;
@@ -177,7 +176,8 @@
         uint256 s0 = 10e18;
         uint256 r = 2e18;
         assertEq(curve.previewRedeem(r, s0, 0), curve.convertToAssets(r, s0, 0));
-=======
+    }
+    
     function test_previewMint_mintMaxSharesFromZero_succeeds() public view {
         uint256 sMax = curve.maxShares();
         uint256 assets = curve.previewMint(sMax, 0, 0);
@@ -223,7 +223,6 @@
         UD60x18 sPlusO = convert(shares).add(o);
         UD60x18 diff = sPlusO.powu(2).sub(o.powu(2));
         return convert(diff.mul(curve.HALF_SLOPE()));
->>>>>>> 7e53cbff
     }
 
     function test_previewDeposit_allowsZeroAssets_returnsZero() public view {
