// SPDX-License-Identifier: BUSL-1.1
pragma solidity 0.8.29;

import { Test, console } from "forge-std/src/Test.sol";
import { UD60x18, ud60x18, convert } from "@prb/math/src/UD60x18.sol";
import { TransparentUpgradeableProxy } from "@openzeppelin/contracts/proxy/transparent/TransparentUpgradeableProxy.sol";
import { ProgressiveCurve } from "src/protocol/curves/ProgressiveCurve.sol";
import { IBaseCurve } from "src/interfaces/IBaseCurve.sol";

contract ProgressiveCurveTest is Test {
    ProgressiveCurve public curve;
    uint256 public constant SLOPE = 2;

    function setUp() public {
        ProgressiveCurve progressiveCurveImpl = new ProgressiveCurve();
        TransparentUpgradeableProxy progressiveCurveProxy = new TransparentUpgradeableProxy(
            address(progressiveCurveImpl),
            address(this),
            abi.encodeWithSelector(ProgressiveCurve.initialize.selector, "Progressive Curve Test", SLOPE)
        );
        curve = ProgressiveCurve(address(progressiveCurveProxy));
    }

    function test_initialize_successful() public {
        ProgressiveCurve progressiveCurveImpl = new ProgressiveCurve();
        TransparentUpgradeableProxy progressiveCurveProxy =
            new TransparentUpgradeableProxy(address(progressiveCurveImpl), address(this), "");
        curve = ProgressiveCurve(address(progressiveCurveProxy));

        curve.initialize("Test Curve", SLOPE);
        assertEq(curve.name(), "Test Curve");
    }

    function test_initialize_revertsOnEmptyName() public {
        ProgressiveCurve progressiveCurveImpl = new ProgressiveCurve();
        TransparentUpgradeableProxy progressiveCurveProxy =
            new TransparentUpgradeableProxy(address(progressiveCurveImpl), address(this), "");
        curve = ProgressiveCurve(address(progressiveCurveProxy));

        vm.expectRevert(abi.encodeWithSelector(IBaseCurve.BaseCurve_EmptyStringNotAllowed.selector));
        curve.initialize("", SLOPE);
    }

    function test_initialize_revertsOnZeroSlope() public {
        ProgressiveCurve progressiveCurveImpl = new ProgressiveCurve();
        TransparentUpgradeableProxy progressiveCurveProxy =
            new TransparentUpgradeableProxy(address(progressiveCurveImpl), address(this), "");
        curve = ProgressiveCurve(address(progressiveCurveProxy));

        vm.expectRevert(abi.encodeWithSelector(ProgressiveCurve.ProgressiveCurve_InvalidSlope.selector));
        curve.initialize("Test Curve", 0);
    }

    function test_initialize_revertsOnOddSlope() public {
        ProgressiveCurve progressiveCurveImpl = new ProgressiveCurve();
        TransparentUpgradeableProxy progressiveCurveProxy =
            new TransparentUpgradeableProxy(address(progressiveCurveImpl), address(this), "");
        curve = ProgressiveCurve(address(progressiveCurveProxy));

        vm.expectRevert(abi.encodeWithSelector(ProgressiveCurve.ProgressiveCurve_InvalidSlope.selector));
        curve.initialize("Test Curve", 3); // odd
    }

    function test_previewDeposit_zeroShares() public view {
        uint256 shares = curve.previewDeposit(1e18, 0, 0);
        assertGt(shares, 0);
    }

    function test_previewRedeem_successful() public view {
        uint256 assets = curve.previewRedeem(1e18, 10e18, 0);
        assertGt(assets, 0);
    }

    function test_previewMint_successful() public view {
        uint256 assets = curve.previewMint(1e18, 10e18, 0);
        assertGt(assets, 0);
    }

    function test_previewWithdraw_successful() public view {
        uint256 shares = curve.previewWithdraw(1e18, 10e18, 10e18);
        assertGt(shares, 0);
    }

    function test_currentPrice_increasesWithSupply() public view {
        uint256 price1 = curve.currentPrice(0, 0);
        uint256 price2 = curve.currentPrice(10e18, 0);
        uint256 price3 = curve.currentPrice(100e18, 0);

        assertEq(price1, 0);
        assertGt(price2, price1);
        assertGt(price3, price2);
    }

    function test_maxShares() public view {
        assertGt(curve.maxShares(), 0);
        assertLt(curve.maxShares(), type(uint256).max);
    }

    function test_maxAssets() public view {
        assertGt(curve.maxAssets(), 0);
        assertLt(curve.maxAssets(), type(uint256).max);
    }

    function testFuzz_previewDeposit(uint256 assetMultiplier, uint256 totalShares) public view {
        // Bound totalShares to reasonable range
        totalShares = bound(totalShares, 0, 1e19);

        // Bound asset multiplier to create proportional assets
        assetMultiplier = bound(assetMultiplier, 1, 1000);

        // Calculate assets that will definitely return non-zero shares
        uint256 assets;
        if (totalShares == 0) {
            assets = assetMultiplier * 1e18; // When no shares exist, any assets work
        } else {
            // Need assets large enough that sqrt(s^2 + 2a/m) > s
            // This means 2a/m > 2s (approximately), so a > s*m
            uint256 currentPrice = curve.currentPrice(totalShares, 0);
            assets = (currentPrice * assetMultiplier) / 100; // Assets as percentage of current price
            assets = assets > 0 ? assets : 1;
        }

        uint256 shares = curve.previewDeposit(assets, 0, totalShares);
        assertGt(shares, 0);
    }

    function testFuzz_currentPrice(uint256 totalShares) public view {
        totalShares = bound(totalShares, 0, curve.maxShares());

        uint256 price = curve.currentPrice(totalShares, 0);
        // The contract multiplies totalShares * SLOPE directly
        // Since SLOPE is already in 18 decimal format (0.001e18 = 1e15)
        uint256 expectedPrice = totalShares * SLOPE;
        assertEq(price, expectedPrice);
    }

<<<<<<< HEAD
    function test_previewMint_isCeil_of_previewRedeem_floor() public view {
        uint256 s0 = 10e18;
        uint256 n = 1e18;

        uint256 assetsUp = curve.previewMint(n, s0, 0);
        uint256 assetsFloor = curve.previewRedeem(n, s0 + n, 0);

        assertGe(assetsUp, assetsFloor);
        assertLe(assetsUp - assetsFloor, 1); // at most 1 wei diff
    }

    function test_previewWithdraw_isMinimal() public view {
        uint256 s0 = 10e18;
        uint256 a = 1e18;

        uint256 shUp = curve.previewWithdraw(a, a, s0);
        uint256 aWithShUp = curve.previewRedeem(shUp, s0, 0);
        assertGe(aWithShUp, a);

        if (shUp > 0) {
            uint256 aWithShUpMinus1 = curve.previewRedeem(shUp - 1, s0, 0);
            assertLt(aWithShUpMinus1, a); // minimality of rounding up
        }
    }

    function test_previewDeposit_equals_convertToShares() public view {
        uint256 s0 = 10e18;
        uint256 a = 3e18;
        assertEq(curve.previewDeposit(a, 0, s0), curve.convertToShares(a, 0, s0));
    }

    function test_previewRedeem_equals_convertToAssets() public view {
        uint256 s0 = 10e18;
        uint256 r = 2e18;
        assertEq(curve.previewRedeem(r, s0, 0), curve.convertToAssets(r, s0, 0));
=======
    function test_previewMint_mintMaxSharesFromZero_succeeds() public view {
        uint256 sMax = curve.maxShares();
        uint256 assets = curve.previewMint(sMax, 0, 0);
        assertGt(assets, 0);

        // Optional: exact equality against the closed-form cost
        uint256 expected = _expectedMintCostFromZero(sMax);
        assertEq(assets, expected);
    }

    function test_previewMint_mintPastMaxSharesFromZero_reverts() public {
        uint256 sMax = curve.maxShares();
        vm.expectRevert(); // rely on PRB-math overflow revert
        curve.previewMint(sMax + 1, 0, 0);
    }

    function test_previewMint_boundaryFromNonZeroSupply_succeeds() public view {
        uint256 sMax = curve.maxShares();
        uint256 s0 = sMax - 1;
        uint256 n = 1; // s0 + n == sMax
        uint256 assets = curve.previewMint(n, s0, 0);
        assertGt(assets, 0);
    }

    function test_previewMint_crossesMaxFromNonZeroSupply_reverts() public {
        uint256 sMax = curve.maxShares();
        uint256 s0 = sMax - 1;
        uint256 n = 2; // s0 + n == sMax + 1 -> should overflow
        vm.expectRevert();
        curve.previewMint(n, s0, 0);
    }

    function test_previewRedeem_allAtMaxShares_succeeds() public view {
        uint256 sMax = curve.maxShares();

        // Mint cost from 0 -> sMax == redeem proceeds from sMax -> 0 (ignoring fees; pure curve math)
        uint256 expected = _expectedMintCostFromZero(sMax);
        uint256 assets = curve.previewRedeem(sMax, sMax, 0);
        assertEq(assets, expected);
    }

    /// @dev Helper to compute expected mint cost from zero supply
    function _expectedMintCostFromZero(uint256 shares) internal view returns (uint256) {
        // Cost = (s^2) * (m/2)
        UD60x18 s = convert(shares);
        return convert(s.powu(2).mul(curve.HALF_SLOPE()));
>>>>>>> 7e53cbff
    }
}<|MERGE_RESOLUTION|>--- conflicted
+++ resolved
@@ -134,7 +134,6 @@
         assertEq(price, expectedPrice);
     }
 
-<<<<<<< HEAD
     function test_previewMint_isCeil_of_previewRedeem_floor() public view {
         uint256 s0 = 10e18;
         uint256 n = 1e18;
@@ -170,7 +169,8 @@
         uint256 s0 = 10e18;
         uint256 r = 2e18;
         assertEq(curve.previewRedeem(r, s0, 0), curve.convertToAssets(r, s0, 0));
-=======
+    }
+    
     function test_previewMint_mintMaxSharesFromZero_succeeds() public view {
         uint256 sMax = curve.maxShares();
         uint256 assets = curve.previewMint(sMax, 0, 0);
@@ -217,6 +217,5 @@
         // Cost = (s^2) * (m/2)
         UD60x18 s = convert(shares);
         return convert(s.powu(2).mul(curve.HALF_SLOPE()));
->>>>>>> 7e53cbff
     }
 }