--- conflicted
+++ resolved
@@ -31,7 +31,6 @@
         assertEq(curve.name(), "Test Curve");
     }
 
-<<<<<<< HEAD
     function test_constructor_revertsOnEmptyName() public {
         vm.expectRevert(abi.encodeWithSelector(BaseCurve.BaseCurve_EmptyStringNotAllowed.selector));
         new ProgressiveCurve("", SLOPE);
@@ -45,7 +44,8 @@
     function test_constructor_revertsOnOddSlope() public {
         vm.expectRevert(abi.encodeWithSelector(ProgressiveCurve.ProgressiveCurve_InvalidSlope.selector));
         new ProgressiveCurve("Test Curve", 3); // odd
-=======
+    }
+
     function test_initialize_revertsOnZeroSlope() public {
         ProgressiveCurve progressiveCurveImpl = new ProgressiveCurve();
         TransparentUpgradeableProxy progressiveCurveProxy =
@@ -64,7 +64,6 @@
 
         vm.expectRevert(abi.encodeWithSelector(IBaseCurve.BaseCurve_EmptyStringNotAllowed.selector));
         curve.initialize("", SLOPE);
->>>>>>> dc09e039
     }
 
     function test_previewDeposit_zeroShares() public view {
